# SPDX-License-Identifier: Apache-2.0
"""Attention layer ROCm GPUs."""
import itertools
from dataclasses import dataclass
from typing import TYPE_CHECKING, Any, Dict, List, Optional, Tuple, Type

import torch

import vllm.envs as envs
from vllm import _custom_ops as ops
from vllm.attention.backends.abstract import (AttentionBackend, AttentionImpl,
                                              AttentionLayer,
                                              AttentionMetadata, AttentionType)
from vllm.attention.backends.utils import (CommonAttentionState,
                                           CommonMetadataBuilder)
from vllm.attention.ops.paged_attn import (PagedAttention,
                                           PagedAttentionMetadata)
from vllm.logger import init_logger
from vllm.platforms import current_platform

if TYPE_CHECKING:
    from vllm.worker.model_runner import ModelInputForGPUWithSamplingMetadata

logger = init_logger(__name__)

_PARTITION_SIZE_ROCM = 256
_GPU_ARCH = torch.cuda.get_device_properties("cuda").gcnArchName
_ON_NAVI = "gfx1" in _GPU_ARCH
_ON_MI250_MI300 = any(arch in _GPU_ARCH for arch in ["gfx90a", "gfx942"])


class ROCmFlashAttentionBackend(AttentionBackend):

    @staticmethod
    def get_name() -> str:
        return "ROCM_FLASH"

    @staticmethod
    def get_impl_cls() -> Type["ROCmFlashAttentionImpl"]:
        return ROCmFlashAttentionImpl

    @staticmethod
    def get_metadata_cls() -> Type["AttentionMetadata"]:
        return ROCmFlashAttentionMetadata

    @staticmethod
    def get_builder_cls() -> Type["ROCmFlashAttentionMetadataBuilder"]:
        return ROCmFlashAttentionMetadataBuilder

    @staticmethod
    def get_state_cls() -> Type["CommonAttentionState"]:
        return CommonAttentionState

    @staticmethod
    def get_kv_cache_shape(
        num_blocks: int,
        block_size: int,
        num_kv_heads: int,
        head_size: int,
    ) -> Tuple[int, ...]:
        return PagedAttention.get_kv_cache_shape(num_blocks, block_size,
                                                 num_kv_heads, head_size)

    @staticmethod
    def swap_blocks(
        src_kv_cache: torch.Tensor,
        dst_kv_cache: torch.Tensor,
        src_to_dst: torch.Tensor,
    ) -> None:
        PagedAttention.swap_blocks(src_kv_cache, dst_kv_cache, src_to_dst)

    @staticmethod
    def copy_blocks(
        kv_caches: List[torch.Tensor],
        src_to_dists: torch.Tensor,
    ) -> None:
        PagedAttention.copy_blocks(kv_caches, src_to_dists)


@dataclass
class ROCmFlashAttentionMetadata(AttentionMetadata, PagedAttentionMetadata):
    """Metadata for FlashAttentionBackend.

    NOTE: Any python object stored here is not updated when it is
    cuda-graph replayed. If you have values that need to be changed
    dynamically, it should be stored in tensor. The tensor has to be
    updated from `CUDAGraphRunner.forward` API.
    """
    # (batch_size,). The sequence length per sequence. Sequence length means
    # the computed tokens + new tokens None if it is a decoding.
    seq_lens: Optional[List[int]]
    # seq_lens stored as a tensor.
    seq_lens_tensor: Optional[torch.Tensor]
    # Maximum sequence length among prefill batch. 0 if there are decoding
    # requests only.
    max_prefill_seq_len: int
    # Maximum sequence length among decode batch. 0 if there are prefill
    # requests only.
    max_decode_seq_len: int

    # Whether or not if cuda graph is enabled.
    # Cuda-graph is currently enabled for decoding only.
    # TODO(woosuk): Move `use_cuda_graph` out since it's unrelated to attention.
    use_cuda_graph: bool

    # NOTE(sang): Definition of context_len, query_len, and seq_len.
    # |---------- N-1 iteration --------|
    # |---------------- N iteration ---------------------|
    # |- tokenA -|......................|-- newTokens ---|
    # |---------- context_len ----------|
    # |-------------------- seq_len ----------------------|
    #                                   |-- query_len ---|

    # Maximum query length in the batch. None for decoding.
    max_query_len: Optional[int] = None
    # (batch_size + 1,). The cumulative subquery lengths of the sequences in
    # the batch, used to index into subquery. E.g., if the subquery length
    # is [4, 6], it is [0, 4, 10].
    query_start_loc: Optional[torch.Tensor] = None
    # (batch_size + 1,). The cumulative sequence lengths of the sequences in
    # the batch, used to index into sequence. E.g., if the sequence length is
    # [4, 6], it is [0, 4, 10].
    seq_start_loc: Optional[torch.Tensor] = None
    # (batch_size,) A tensor of context lengths (tokens that are computed
    # so far).
    context_lens_tensor: Optional[torch.Tensor] = None

    # Max number of query tokens among request in the batch.
    max_decode_query_len: Optional[int] = None

    _cached_prefill_metadata: Optional["ROCmFlashAttentionMetadata"] = None
    _cached_decode_metadata: Optional["ROCmFlashAttentionMetadata"] = None

    # Begin encoder attn & enc/dec cross-attn fields...

    # Encoder sequence lengths representation
    encoder_seq_lens: Optional[List[int]] = None
    encoder_seq_lens_tensor: Optional[torch.Tensor] = None

    # Maximum sequence length among encoder sequences
    max_encoder_seq_len: Optional[int] = None

    # Number of tokens input to encoder
    num_encoder_tokens: Optional[int] = None

    # Cross-attention memory-mapping data structures: slot mapping
    # and block tables
    cross_slot_mapping: Optional[torch.Tensor] = None
    cross_block_tables: Optional[torch.Tensor] = None

    @property
    def prefill_metadata(self) -> Optional["ROCmFlashAttentionMetadata"]:
        if self.num_prefills == 0:
            return None

        if self._cached_prefill_metadata is not None:
            return self._cached_prefill_metadata

        assert self.seq_lens is not None
        assert self.seq_lens_tensor is not None
        assert self.block_tables is not None

        self._cached_prefill_metadata = ROCmFlashAttentionMetadata(
            num_prefills=self.num_prefills,
            num_prefill_tokens=self.num_prefill_tokens,
            num_decode_tokens=0,
            slot_mapping=self.slot_mapping[:self.num_prefill_tokens],
            multi_modal_placeholder_index_maps=self.
            multi_modal_placeholder_index_maps,
            enable_kv_scales_calculation=self.enable_kv_scales_calculation,
            seq_lens=self.seq_lens[:self.num_prefills],
            seq_lens_tensor=self.seq_lens_tensor[:self.num_prefills],
            max_query_len=self.max_query_len,
            max_prefill_seq_len=self.max_prefill_seq_len,
            max_decode_seq_len=0,
            query_start_loc=None if self.query_start_loc is None else
            self.query_start_loc[:self.num_prefills + 1],
            seq_start_loc=None if self.seq_start_loc is None else
            self.seq_start_loc[:self.num_prefills + 1],
            context_lens_tensor=None if self.context_lens_tensor is None else
            self.context_lens_tensor[:self.num_prefills],
            block_tables=self.block_tables[:self.num_prefills],
            use_cuda_graph=False,
            # Begin encoder & cross attn fields below...
            encoder_seq_lens=self.encoder_seq_lens,
            encoder_seq_lens_tensor=self.encoder_seq_lens_tensor,
            max_encoder_seq_len=self.max_encoder_seq_len,
            cross_slot_mapping=self.cross_slot_mapping,
            cross_block_tables=self.cross_block_tables)
        return self._cached_prefill_metadata

    @property
    def decode_metadata(self) -> Optional["ROCmFlashAttentionMetadata"]:
        if self.num_decode_tokens == 0:
            return None

        if self._cached_decode_metadata is not None:
            return self._cached_decode_metadata
        assert self.block_tables is not None
        assert self.seq_lens_tensor is not None

        self._cached_decode_metadata = ROCmFlashAttentionMetadata(
            num_prefills=0,
            num_prefill_tokens=0,
            num_decode_tokens=self.num_decode_tokens,
            slot_mapping=self.slot_mapping[self.num_prefill_tokens:],
            multi_modal_placeholder_index_maps=None,
            enable_kv_scales_calculation=True,
            seq_lens=None,
            seq_lens_tensor=self.seq_lens_tensor[self.num_prefills:],
            max_query_len=None,
            max_prefill_seq_len=0,
            max_decode_seq_len=self.max_decode_seq_len,
            query_start_loc=None,
            seq_start_loc=None,
            context_lens_tensor=None,
            block_tables=self.block_tables[self.num_prefills:],
            use_cuda_graph=self.use_cuda_graph,
            # Begin encoder & cross attn fields below...
            encoder_seq_lens=self.encoder_seq_lens,
            encoder_seq_lens_tensor=self.encoder_seq_lens_tensor,
            max_encoder_seq_len=self.max_encoder_seq_len,
            cross_slot_mapping=self.cross_slot_mapping,
            cross_block_tables=self.cross_block_tables)
        # Batch may be composed of prefill|decodes, adjust query start indices
        # to refer to the start of decodes when the two are split apart.
        # E.g. in tokens:[3 prefills|6 decodes], query_start_loc=[3,9] => [0,6].
        if self._cached_decode_metadata.query_start_loc is not None:
            qs = self._cached_decode_metadata.query_start_loc
            self._cached_decode_metadata.query_start_loc = qs - qs[0]
        return self._cached_decode_metadata

    def advance_step(self,
                     model_input: "ModelInputForGPUWithSamplingMetadata",
                     sampled_token_ids: Optional[torch.Tensor],
                     block_size: int,
                     num_seqs: int,
                     num_queries: int,
                     turn_prefills_into_decodes: bool = False):
        """
        Update metadata in-place to advance one decode step.
        """

        assert not turn_prefills_into_decodes, \
            ("Chunked prefill is not supported with rocm_flash_attn yet."
             "turn_prefills_into_decodes is a Multi-Step + Chunked-Prefill "
             "specific parameter.")

        # When using cudagraph, the num_seqs is padded to the next captured
        # batch sized, but num_queries tracks the actual number of requests in
        # the batch. For --enforce-eager mode, num_seqs == num_queries
        if num_seqs != num_queries:
            assert num_seqs > num_queries
            assert self.use_cuda_graph

        assert self.num_prefills == 0
        assert self.num_prefill_tokens == 0
        assert self.num_decode_tokens == num_seqs
        assert self.slot_mapping.shape == (num_seqs, )

        assert self.seq_lens is not None
        assert len(self.seq_lens) == num_seqs
        assert self.seq_lens_tensor is not None
        assert self.seq_lens_tensor.shape == (num_seqs, )
        assert self.max_query_len == 1
        assert self.max_prefill_seq_len == 0
        assert self.max_decode_seq_len == max(self.seq_lens)

        assert self.query_start_loc is not None
        assert self.query_start_loc.shape == (num_queries + 1, )
        assert self.seq_start_loc is not None
        assert self.seq_start_loc.shape == (num_seqs + 1, )

        assert self.context_lens_tensor is not None
        assert self.context_lens_tensor.shape == (num_queries, )

        assert self.block_tables is not None
        assert self.block_tables.shape[0] == num_seqs

        # Update query lengths. Note that we update only queries and not seqs,
        # since tensors may be padded due to captured cuda graph batch size
        for i in range(num_queries):
            self.seq_lens[i] += 1
        self.max_decode_seq_len = max(self.seq_lens)

        ops.advance_step_flashattn(num_seqs=num_seqs,
                                   num_queries=num_queries,
                                   block_size=block_size,
                                   input_tokens=model_input.input_tokens,
                                   sampled_token_ids=sampled_token_ids,
                                   input_positions=model_input.input_positions,
                                   seq_lens=self.seq_lens_tensor,
                                   slot_mapping=self.slot_mapping,
                                   block_tables=self.block_tables)


class ROCmFlashAttentionMetadataBuilder(
        CommonMetadataBuilder[ROCmFlashAttentionMetadata]):

    _metadata_cls = ROCmFlashAttentionMetadata


def _make_alibi_bias(alibi_slopes: torch.Tensor,
                     dtype: torch.dtype,
                     seq_lens: Optional[List[int]],
                     make_attn_mask: bool = True) -> List[torch.Tensor]:
    attn_biases = []
    if seq_lens:
        for seq_len in seq_lens:
            bias = torch.arange(seq_len, dtype=dtype)
            # NOTE(zhuohan): HF uses
            #     `bias = bias[None, :].repeat(seq_len, 1)`
            # here. We find that both biases give the same results, but
            # the bias below more accurately follows the original ALiBi
            # paper.
            bias = bias[None, :] - bias[:, None]

            num_heads = alibi_slopes.shape[0]
            bias = bias[None, :].repeat(
                (num_heads, 1, 1)).to(alibi_slopes.device)
            bias.mul_(alibi_slopes[:, None, None])
            if make_attn_mask:
                inf_mask = torch.empty(
                    (1, seq_len, seq_len),
                    dtype=bias.dtype).fill_(-torch.inf).triu_(diagonal=1).to(
                        alibi_slopes.device)
                attn_biases.append((bias + inf_mask).to(dtype))
            else:
                attn_biases.append(bias.to(dtype))

    return attn_biases


def _get_seq_len_block_table_args(
    attn_metadata: ROCmFlashAttentionMetadata,
    attn_type: str,
) -> tuple:
    '''
    The particular choice of sequence-length
    attributes which should be extracted from attn_metadata is dependent
    on the type of attention operation.

    Decoder attn -> select entirely decoder self-attention-related fields
    Encoder/decoder cross-attn -> select encoder sequence lengths
    Encoder attn -> select encoder sequence lengths fields
    Encoder-only attn -> select prefill sequence lengths with 
        bidirectional attention
    
    Arguments:

    * attn_metadata: Attention metadata structure associated with attention op
    * attn_type: encoder attention, decoder self-attention,
                encoder/decoder cross-attention, encoder-only

    Returns:

    * Appropriate sequence-lengths tensors for query and key
    * Appropriate max sequence-length scalar
    * Causal masking flag
    '''

    if attn_type == AttentionType.ENCODER:
        assert attn_metadata.encoder_seq_lens is not None
        assert attn_metadata.encoder_seq_lens_tensor is not None
        query_seq_start_loc = torch.tensor(
            list(itertools.accumulate([0] + attn_metadata.encoder_seq_lens)),
            device=attn_metadata.encoder_seq_lens_tensor.device,
            dtype=attn_metadata.encoder_seq_lens_tensor.dtype)
        causal_mask = False

        # No block tables associated with encoder attention
        return (query_seq_start_loc, attn_metadata.max_encoder_seq_len,
                query_seq_start_loc, attn_metadata.max_encoder_seq_len,
                attn_metadata.encoder_seq_lens, causal_mask)

    elif attn_type == AttentionType.ENCODER_ONLY:
        # For encoder-only models, we use the prefill sequence lengths
        assert attn_metadata.seq_lens is not None
        assert attn_metadata.seq_lens_tensor is not None
        query_seq_start_loc = torch.tensor(
            list(itertools.accumulate([0] + attn_metadata.seq_lens)),
            device=attn_metadata.seq_lens_tensor.device,
            dtype=attn_metadata.seq_lens_tensor.dtype)
        max_seq_len = attn_metadata.max_prefill_seq_len
        # Encoder-only models typically use bidirectional attention
        causal_mask = False

        return (query_seq_start_loc, max_seq_len, query_seq_start_loc,
                max_seq_len, attn_metadata.seq_lens, causal_mask)

    elif attn_type == AttentionType.DECODER:
        # Decoder self-attention
        # Choose max_seq_len based on whether we are in prompt_run
        assert attn_metadata.seq_lens is not None
        assert attn_metadata.seq_lens_tensor is not None
        query_seq_start_loc = torch.tensor(
            list(itertools.accumulate([0] + attn_metadata.seq_lens)),
            device=attn_metadata.seq_lens_tensor.device,
            dtype=attn_metadata.seq_lens_tensor.dtype)
        max_seq_len = attn_metadata.max_prefill_seq_len
        causal_mask = True

        return (query_seq_start_loc, max_seq_len, query_seq_start_loc,
                max_seq_len, attn_metadata.seq_lens, causal_mask)
    elif attn_type == AttentionType.ENCODER_DECODER:
        assert attn_metadata.seq_lens is not None
        assert attn_metadata.encoder_seq_lens_tensor is not None
        query_start_loc = torch.tensor(
            list(itertools.accumulate([0] + attn_metadata.seq_lens)),
            device=attn_metadata.encoder_seq_lens_tensor.device,
            dtype=attn_metadata.encoder_seq_lens_tensor.dtype)

        assert attn_metadata.encoder_seq_lens is not None
        assert attn_metadata.seq_lens_tensor is not None
        key_seq_start_loc = torch.tensor(
            list(itertools.accumulate([0] + attn_metadata.encoder_seq_lens)),
            device=attn_metadata.seq_lens_tensor.device,
            dtype=attn_metadata.seq_lens_tensor.dtype)
        causal_mask = False

        # Enc/dec cross-attention KVs match encoder sequence length;
        # cross-attention utilizes special "cross" block tables
        return (query_start_loc, attn_metadata.max_prefill_seq_len,
                key_seq_start_loc, attn_metadata.max_encoder_seq_len,
                attn_metadata.seq_lens, causal_mask)
    else:
        raise AttributeError(f"Invalid attention type {str(attn_type)}")


class ROCmFlashAttentionImpl(AttentionImpl):
    """
    If the input tensors contain prompt tokens, the layout is as follows:
    |<--------------- num_prompt_tokens -------------->|
    |<--prompt_0-->|<--prompt_1-->|...|<--prompt_N-1-->|

    Otherwise, the layout is as follows:
    |<------------------ num_generation_tokens (M) ----------------->|
    |<--generation_0-->|..........|<--generation_M-1-->|<--padding-->|

    Generation tokens can contain padding when cuda-graph is used.
    Currently, prompt tokens don't contain any padding.

    The prompts might have different lengths, while the generation tokens
    always have length 1.

    If chunked prefill is enabled, prefill tokens and decode tokens can be
    batched together in a flattened 1D query.

    |<----- num_prefill_tokens ---->|<------- num_decode_tokens ----------->|	
    |<-prompt_0->|...|<-prompt_N-1->|<-generation_0->|...|<-generation_M-1->|

    Currently, cuda graph is disabled for chunked prefill, meaning there's no
    padding between prefill and decode tokens.
    """

    def __init__(
        self,
        num_heads: int,
        head_size: int,
        scale: float,
        num_kv_heads: int,
        alibi_slopes: Optional[List[float]],
        sliding_window: Optional[int],
        kv_cache_dtype: str,
        blocksparse_params: Optional[Dict[str, Any]] = None,
        logits_soft_cap: Optional[float] = None,
        attn_type: str = AttentionType.DECODER,
    ) -> None:
        if blocksparse_params is not None:
            raise ValueError(
                "ROCmFlashAttention does not support blocksparse attention.")

        if logits_soft_cap is None:
            # In flash-attn, setting logits_soft_cap as 0 means no soft cap.
            self.logits_soft_cap = 0.0
        else:
            self.logits_soft_cap = logits_soft_cap
        self.attn_type = attn_type
        self.num_heads = num_heads
        self.head_size = head_size
        self.scale = float(scale)
        self.num_kv_heads = num_kv_heads
        if alibi_slopes is not None:
            alibi_slopes = torch.tensor(alibi_slopes, dtype=torch.float32)
        self.alibi_slopes = alibi_slopes
        self.sliding_window = ((sliding_window, sliding_window)
                               if sliding_window is not None else (-1, -1))
        self.kv_cache_dtype = kv_cache_dtype

        assert self.num_heads % self.num_kv_heads == 0
        self.num_queries_per_kv = self.num_heads // self.num_kv_heads

        supported_head_sizes = PagedAttention.get_supported_head_sizes()
        if head_size not in supported_head_sizes:
            raise ValueError(
                f"Head size {head_size} is not supported by PagedAttention. "
                f"Supported head sizes are: {supported_head_sizes}.")

        self.use_naive_attn = False
        # NOTE: Allow for switching between Triton and CK. Defaulting to triton.
        self.use_triton_flash_attn = envs.VLLM_USE_TRITON_FLASH_ATTN
        if self.use_triton_flash_attn:
            if logits_soft_cap is not None:
                raise ValueError(
                    "ROCm Triton FlashAttention does not support attention"
                    " logits soft capping."
                    " please try using the ROCm CK "
                    "FA backend instead by setting the env var "
                    "`VLLM_USE_TRITON_FLASH_ATTN=0`")

            from vllm.attention.ops.triton_flash_attention import (  # noqa: F401
                triton_attention)
            self.attn_func = triton_attention
            logger.debug("Using Triton FA in ROCmBackend")
            if self.sliding_window != (-1, -1):
                logger.warning("ROCm Triton FA does not currently support "
                               "sliding window attention. If using half "
                               "precision, please try using the ROCm CK "
                               "FA backend instead by setting the env var "
                               "`VLLM_USE_TRITON_FLASH_ATTN=0`")
        else:
            # if not using triton, navi3x/navi21/navi10 do not use flash-attn
            # either
            if not current_platform.has_device_capability(90):
                self.use_naive_attn = True
            else:
                try:
                    from flash_attn import flash_attn_varlen_func  # noqa: F401
                    self.attn_func = flash_attn_varlen_func
                    logger.debug("Using CK FA in ROCmBackend")
                except ModuleNotFoundError:
                    self.use_naive_attn = True

            if self.use_naive_attn:
                if logits_soft_cap is not None:
                    raise ValueError(
                        "ROCm Naive FlashAttention does not support "
                        "attention logits soft capping.")

                self.attn_func = _sdpa_attention
                logger.debug("Using naive (SDPA) attention in ROCmBackend")

    def repeat_kv(self, x: torch.Tensor, n_rep: int) -> torch.Tensor:
        """torch.repeat_interleave(x, dim=1, repeats=n_rep)"""
        tokens, n_kv_heads, head_dim = x.shape
        return (x[:, :,
                  None, :].expand(tokens, n_kv_heads, n_rep,
                                  head_dim).reshape(tokens, n_kv_heads * n_rep,
                                                    head_dim))

    def forward(
        self,
        layer: AttentionLayer,
        query: torch.Tensor,
        key: torch.Tensor,
        value: torch.Tensor,
        kv_cache: torch.Tensor,
        attn_metadata: ROCmFlashAttentionMetadata,
        output: Optional[torch.Tensor] = None,
        fp8_out_scale: Optional[torch.Tensor] = None,
    ) -> torch.Tensor:
        """Forward pass with FlashAttention and PagedAttention.

        For decoder-only models: query, key and value must be non-None.

        For encoder/decoder models:
        * ROCmFlashAttentionImpl.forward() may be invoked for both self- and 
            cross-attention layers.
        * For self-attention: query, key and value must be non-None.
        * For cross-attention:
            * Query must be non-None
            * During prefill, key and value must be non-None; key and value
              get cached for use during decode.
            * During decode, key and value may be None, since:
              (1) key and value tensors were cached during prefill, and
              (2) cross-attention key and value tensors do not grow during
                  decode
        
        A note on how the attn_type (attention type enum) argument impacts
        attention forward() behavior:
    
            * DECODER: normal decoder-only behavior;
                use decoder self-attention block table
            * ENCODER: no KV caching; pass encoder sequence
                attributes (encoder_seq_lens/encoder_seq_lens_tensor/
                max_encoder_seq_len) to kernel, in lieu of decoder
                sequence attributes (seq_lens/seq_lens_tensor/max_seq_len)
            * ENCODER_DECODER: cross-attention behavior;
                use cross-attention block table for caching KVs derived
                from encoder hidden states; since KV sequence lengths
                will match encoder sequence lengths, pass encoder sequence
                attributes to kernel (encoder_seq_lens/encoder_seq_lens_tensor/
                max_encoder_seq_len)
            * ENCODER_ONLY: bidirectional attention with no KV caching;
                use prefill sequence attributes

        Args:
            query: shape = [num_tokens, num_heads * head_size]
            key: shape = [num_tokens, num_kv_heads * head_size]
            value: shape = [num_tokens, num_kv_heads * head_size]
            kv_cache = [2, num_blocks, block_size * num_kv_heads * head_size]
                NOTE: kv_cache will be an empty tensor with shape [0]
                for profiling run.
            attn_metadata: Metadata for attention.
            attn_type: Select attention type, between encoder attention,
                       decoder self-attention, or encoder/decoder cross-
                       attention. Defaults to decoder self-attention,
                       which is the vLLM default generally
        Returns:
            shape = [num_tokens, num_heads * head_size]
        """
        query = query.view(-1, self.num_heads, self.head_size)
        if key is not None:
            assert value is not None
            key = key.view(-1, self.num_kv_heads, self.head_size)
            value = value.view(-1, self.num_kv_heads, self.head_size)
        else:
            assert value is None

        # Only update KV cache for decoder self-attention
        # and encoder-decoder cross-attention
        if self.attn_type not in [
                AttentionType.ENCODER, AttentionType.ENCODER_ONLY
        ] and kv_cache.numel() > 0:
            key_cache, value_cache = PagedAttention.split_kv_cache(
                kv_cache, self.num_kv_heads, self.head_size)

            if key is not None and value is not None:
                # Reshape the input keys and values and store them in the
                # cache. If kv_cache is not provided, the new key and value
                # tensors are not cached. This happens during the initial
                # memory profiling run.
                PagedAttention.write_to_paged_cache(
                    key,
                    value,
                    key_cache,
                    value_cache,
                    attn_metadata.slot_mapping
                    if self.attn_type != AttentionType.ENCODER_DECODER else
                    attn_metadata.cross_slot_mapping,
                    self.kv_cache_dtype,
                    layer._k_scale,
                    layer._v_scale,
                )

        if self.attn_type != AttentionType.ENCODER:
            num_prefill_tokens = attn_metadata.num_prefill_tokens
        elif self.attn_type == AttentionType.ENCODER_ONLY:
            # For encoder-only models, all tokens are processed in one go
            num_prefill_tokens = query.shape[0]
        else:
            assert attn_metadata.num_encoder_tokens is not None
            num_prefill_tokens = attn_metadata.num_encoder_tokens

        output = torch.empty_like(query)
        # Query for decode. KV is not needed because it is already cached.
        decode_query = query[num_prefill_tokens:]
        # QKV for prefill.
        query = query[:num_prefill_tokens]

        # For encoder-only and encoder models,
        # we process all tokens at once
        # For decoder and encoder-decoder,
        # we may need to limit key/value to prefill tokens
        if key is not None and value is not None \
            and self.attn_type not in [AttentionType.ENCODER_DECODER,
                                       AttentionType.ENCODER_ONLY]:
            key = key[:num_prefill_tokens]
            value = value[:num_prefill_tokens]

        if prefill_meta := attn_metadata.prefill_metadata:
            # Prompt run.
            # normal attention and DECODER
            if self.attn_type == AttentionType.DECODER and (
                    kv_cache.numel() == 0 or prefill_meta.block_tables is None
                    or prefill_meta.block_tables.numel() == 0):
                (query_seq_start_loc, query_max_seq_len, key_seq_start_loc,
                 key_max_seq_len, seq_lens,
                 causal_mask) = (prefill_meta.seq_start_loc,
                                 prefill_meta.max_prefill_seq_len,
                                 prefill_meta.seq_start_loc,
                                 prefill_meta.max_prefill_seq_len,
                                 attn_metadata.seq_lens, True)
            # prefix-enabled attention and ENCODER/ENCODER_DECODER
            else:
                (query_seq_start_loc, query_max_seq_len, key_seq_start_loc,
                 key_max_seq_len, seq_lens,
                 causal_mask) = _get_seq_len_block_table_args(
                     prefill_meta, self.attn_type)
            # Prompt run.
            if kv_cache.numel() == 0 or prefill_meta.block_tables.numel() == 0:
                # triton attention
                # When block_tables are not filled, it means q and k are the
                # prompt, and they have the same length.
                attn_masks = None
                if self.use_triton_flash_attn:
                    if self.alibi_slopes is not None:
                        attn_masks = _make_alibi_bias(
                            self.alibi_slopes,
                            query.dtype,
                            seq_lens,
<<<<<<< HEAD
                            make_attn_mask=False)  # type: ignore
                    full_scales = (
                        layer._q_scale.item(), layer._k_scale.item(),
                        layer._v_scale.item(), layer._prob_scale.item(),
                        fp8_out_scale.item()) if (
                            fp8_out_scale and layer._q_scale
                            and layer._prob_scale
                            and envs.VLLM_USE_ROCM_FP8_FLASH_ATTN) else None
=======
                            make_attn_mask=causal_mask)  # type: ignore
>>>>>>> 53be4a86
                    out, _ = self.attn_func(
                        query,
                        key,
                        value,
                        None,
                        query_seq_start_loc,
                        key_seq_start_loc,
                        query_max_seq_len,
                        key_max_seq_len,
                        causal_mask,
                        self.scale,
                        attn_masks[0][None]
                        if attn_masks is not None else None,
                        full_scales,
                    )
                elif self.use_naive_attn:
                    if self.num_kv_heads != self.num_heads:
                        # Interleave for MQA workaround.
                        key = self.repeat_kv(key, self.num_queries_per_kv)
                        value = self.repeat_kv(value, self.num_queries_per_kv)
                    if self.alibi_slopes is not None:
                        attn_masks = _make_alibi_bias(
                            self.alibi_slopes,
                            query.dtype,
                            attn_metadata.seq_lens,
                            make_attn_mask=causal_mask)  # type: ignore
                    query = query.movedim(0, query.dim() - 2)
                    key = key.movedim(0, key.dim() - 2)
                    value = value.movedim(0, value.dim() - 2)
                    # sdpa math backend attention
                    out = self.attn_func(
                        query,
                        key,
                        value,
                        query_seq_start_loc,
                        num_prefill_tokens,
                        self.num_heads,
                        self.head_size,
                        self.scale,
                        attn_masks,
                    )
                else:
                    out = self.attn_func(
                        q=query,
                        k=key,
                        v=value,
                        cu_seqlens_q=query_seq_start_loc,
                        cu_seqlens_k=key_seq_start_loc,
                        max_seqlen_q=prefill_meta.max_prefill_seq_len,
                        max_seqlen_k=key_max_seq_len,
                        softmax_scale=self.scale,
                        causal=causal_mask,
                        window_size=self.sliding_window,
                        alibi_slopes=self.alibi_slopes,
                        softcap=self.logits_soft_cap,
                    )

                # common code for prefill
                assert output[:num_prefill_tokens].shape == out.shape
                if output.shape[0] > num_prefill_tokens:
                    output[:num_prefill_tokens] = out
                else:
                    output = out
            else:
                # prefix-enabled attention -
                # not applicable for encoder-only models
                if self.attn_type != AttentionType.ENCODER_ONLY:
                    output[:
                           num_prefill_tokens] = PagedAttention.forward_prefix(
                               query,
                               key,
                               value,
                               self.kv_cache_dtype,
                               key_cache,
                               value_cache,
                               prefill_meta.block_tables,
                               prefill_meta.query_start_loc,
                               prefill_meta.seq_lens_tensor,
                               prefill_meta.max_query_len,
                               self.alibi_slopes,
                               self.sliding_window[0],
                               layer._k_scale,
                               layer._v_scale,
                           )
        # Skip decode phase for encoder-only models
        if (decode_meta := attn_metadata.decode_metadata) and (
                self.attn_type != AttentionType.ENCODER_ONLY):
            # Decoding run.
            # Whether to use rocm custom paged attention or not
            num_seqs, num_heads, head_size = decode_query.shape
            block_size = value_cache.shape[3]
            gqa_ratio = num_heads // self.num_kv_heads
            use_custom = _use_rocm_custom_paged_attention(
                decode_query.dtype, head_size, block_size, gqa_ratio,
                decode_meta.max_decode_seq_len)
            if use_custom:
                max_seq_len = (decode_meta.max_decode_seq_len if self.attn_type
                               != AttentionType.ENCODER_DECODER else
                               decode_meta.max_encoder_seq_len)
                assert max_seq_len is not None
                max_num_partitions = (
                    (max_seq_len + _PARTITION_SIZE_ROCM - 1) //
                    _PARTITION_SIZE_ROCM)
                assert _PARTITION_SIZE_ROCM % block_size == 0
                tmp_output = torch.empty(
                    size=(num_seqs, num_heads, max_num_partitions, head_size),
                    dtype=output.dtype,
                    device=output.device,
                )
                exp_sums = torch.empty(
                    size=(num_seqs, num_heads, max_num_partitions),
                    dtype=torch.float32,
                    device=output.device,
                )
                max_logits = torch.empty_like(exp_sums)
                cpa_fp8_out = False
                if num_prefill_tokens > 0:
                    out = output[num_prefill_tokens:]
                else:
                    # NOTE: Can't run in upstream for now, produces garbage.
                    if False:
                        out = torch.empty_like(output,
                                               dtype=torch.float8_e4m3fnuz)
                        cpa_fp8_out = True
                    else:
                        out = output
                ops.paged_attention_rocm(
                    out,
                    exp_sums,
                    max_logits,
                    tmp_output,
                    decode_query,
                    key_cache,
                    value_cache,
                    self.num_kv_heads,
                    self.scale,
                    decode_meta.block_tables
                    if self.attn_type != AttentionType.ENCODER_DECODER else
                    decode_meta.cross_block_tables,
                    decode_meta.seq_lens_tensor
                    if self.attn_type != AttentionType.ENCODER_DECODER else
                    decode_meta.encoder_seq_lens_tensor,
                    block_size,
                    max_seq_len,
                    self.alibi_slopes,
                    self.kv_cache_dtype,
                    layer._k_scale,
                    layer._v_scale,
                )
                if cpa_fp8_out:
                    return out.view(num_seqs, num_heads * head_size)
            else:
                output[num_prefill_tokens:] = PagedAttention.forward_decode(
                    decode_query,
                    key_cache,
                    value_cache,
                    decode_meta.block_tables
                    if self.attn_type != AttentionType.ENCODER_DECODER else
                    decode_meta.cross_block_tables,
                    decode_meta.seq_lens_tensor
                    if self.attn_type != AttentionType.ENCODER_DECODER else
                    decode_meta.encoder_seq_lens_tensor,
                    decode_meta.max_decode_seq_len
                    if self.attn_type != AttentionType.ENCODER_DECODER else
                    decode_meta.max_encoder_seq_len,
                    self.kv_cache_dtype,
                    self.num_kv_heads,
                    self.scale,
                    self.alibi_slopes,
                    layer._k_scale,
                    layer._v_scale,
                )

        # Reshape the output tensor.
        return output.view(-1, self.num_heads * self.head_size)


def _sdpa_attention(
    query: torch.Tensor,
    key: torch.Tensor,
    value: torch.Tensor,
    seq_lens: List[int],
    num_tokens: int,
    num_heads: int,
    head_size: int,
    scale: float,
    attn_masks: Optional[List[torch.Tensor]] = None,
) -> torch.Tensor:
    start = 0
    output = torch.empty((num_tokens, num_heads, head_size),
                         dtype=query.dtype,
                         device=query.device)

    for i, seq_len in enumerate(seq_lens):
        end = start + seq_len
        with torch.backends.cuda.sdp_kernel(enable_math=True,
                                            enable_flash=False,
                                            enable_mem_efficient=False):
            sub_out = torch.nn.functional.scaled_dot_product_attention(
                query[:, start:end, :],
                key[:, start:end, :],
                value[:, start:end, :],
                dropout_p=0.0,
                is_causal=attn_masks is None,
                attn_mask=attn_masks[i] if attn_masks else None,
                scale=scale).movedim(query.dim() - 2, 0)
            output[start:end, :, :] = sub_out
            start = end

    return output


def _use_rocm_custom_paged_attention(qtype: torch.dtype, head_size: int,
                                     block_size: int, gqa_ratio: int,
                                     max_seq_len: int) -> bool:
    # rocm custom page attention not support on navi (gfx1*)
    return (_ON_MI250_MI300 and not _ON_NAVI
            and (qtype == torch.half or qtype == torch.bfloat16)
            and (head_size == 64 or head_size == 128)
            and (block_size == 16 or block_size == 32)
            and (gqa_ratio >= 1 and gqa_ratio <= 16) and max_seq_len <= 32768)<|MERGE_RESOLUTION|>--- conflicted
+++ resolved
@@ -699,8 +699,7 @@
                             self.alibi_slopes,
                             query.dtype,
                             seq_lens,
-<<<<<<< HEAD
-                            make_attn_mask=False)  # type: ignore
+                            make_attn_mask=causal_mask)  # type: ignore
                     full_scales = (
                         layer._q_scale.item(), layer._k_scale.item(),
                         layer._v_scale.item(), layer._prob_scale.item(),
@@ -708,9 +707,6 @@
                             fp8_out_scale and layer._q_scale
                             and layer._prob_scale
                             and envs.VLLM_USE_ROCM_FP8_FLASH_ATTN) else None
-=======
-                            make_attn_mask=causal_mask)  # type: ignore
->>>>>>> 53be4a86
                     out, _ = self.attn_func(
                         query,
                         key,
