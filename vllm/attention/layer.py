--- conflicted
+++ resolved
@@ -163,16 +163,11 @@
         query: torch.Tensor,
         key: torch.Tensor,
         value: torch.Tensor,
-<<<<<<< HEAD
-        kv_cache: torch.Tensor,
-        attn_metadata: AttentionMetadata,
-        fp8_out_scale: Optional[torch.Tensor] = None,
-=======
         # For some alternate attention backends like MLA the attention output
         # shape does not match the query shape, so we optionally let the model
         # definition specify the output tensor shape.
         output_shape: Optional[torch.Size] = None,
->>>>>>> 53be4a86
+        fp8_out_scale: Optional[torch.Tensor] = None,
     ) -> torch.Tensor:
         """
         The KV cache is stored inside this class and is accessed via
@@ -211,14 +206,13 @@
                 forward_context: ForwardContext = get_forward_context()
                 attn_metadata = forward_context.attn_metadata
                 self_kv_cache = self.kv_cache[forward_context.virtual_engine]
-<<<<<<< HEAD
                 if current_platform.is_rocm() and not is_navi():
                     self.impl.forward(self,
                                       query,
                                       key,
                                       value,
                                       self_kv_cache,
-                                      ctx_attn_metadata,
+                                      attn_metadata,
                                       output=output,
                                       fp8_out_scale=fp8_out_scale)
                 else:
@@ -227,17 +221,8 @@
                                       key,
                                       value,
                                       self_kv_cache,
-                                      ctx_attn_metadata,
+                                      attn_metadata,
                                       output=output)
-=======
-                self.impl.forward(self,
-                                  query,
-                                  key,
-                                  value,
-                                  self_kv_cache,
-                                  attn_metadata,
-                                  output=output)
->>>>>>> 53be4a86
             else:
                 torch.ops.vllm.unified_attention_with_output(
                     query,
@@ -252,22 +237,17 @@
                 forward_context = get_forward_context()
                 attn_metadata = forward_context.attn_metadata
                 self_kv_cache = self.kv_cache[forward_context.virtual_engine]
-<<<<<<< HEAD
                 if current_platform.is_rocm() and not is_navi():
                     return self.impl.forward(self,
                                              query,
                                              key,
                                              value,
                                              self_kv_cache,
-                                             ctx_attn_metadata,
+                                             attn_metadata,
                                              fp8_out_scale=fp8_out_scale)
                 else:
                     return self.impl.forward(self, query, key, value,
-                                             self_kv_cache, ctx_attn_metadata)
-=======
-                return self.impl.forward(self, query, key, value,
-                                         self_kv_cache, attn_metadata)
->>>>>>> 53be4a86
+                                             self_kv_cache, attn_metadata)
             else:
                 return torch.ops.vllm.unified_attention(
                     query,
