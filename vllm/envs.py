--- conflicted
+++ resolved
@@ -89,13 +89,10 @@
     VLLM_RAY_PER_WORKER_GPUS: float = 1.0
     VLLM_RAY_BUNDLE_INDICES: str = ""
     VLLM_CUDART_SO_PATH: Optional[str] = None
-<<<<<<< HEAD
+    VLLM_USE_HPU_CONTIGUOUS_CACHE_FETCH: bool = True
     Q_SCALE_CONSTANT: int = 20
     VLLM_USE_ROCM_FP8_FLASH_ATTN: bool = False
     VLLM_USE_SDPA_ATTENTION: bool = False
-=======
-    VLLM_USE_HPU_CONTIGUOUS_CACHE_FETCH: bool = True
->>>>>>> bfbc0b32
 
 
 def get_default_cache_root():
@@ -593,28 +590,26 @@
     "VLLM_CUDART_SO_PATH":
     lambda: os.getenv("VLLM_CUDART_SO_PATH", None),
 
-<<<<<<< HEAD
-    # Divisor for dynamic query scale factor calculation for FP8 attention
-    "Q_SCALE_CONSTANT":
-    lambda: int(os.getenv("Q_SCALE_CONSTANT", "20")),
-
-    # use quantized q,k,v,softmax(qk^T), attn output during prefill
-    "VLLM_USE_ROCM_FP8_FLASH_ATTN":
-    lambda: (os.getenv("VLLM_USE_ROCM_FP8_FLASH_ATTN", "False").lower() in
-             ("true", "1")),
-
-    # flag to control if vllm should use naive scaled dot-product attention
-    "VLLM_USE_SDPA_ATTENTION":
-    lambda: (os.environ.get("VLLM_USE_SDPA_ATTENTION", "False").lower() in
-             ("true", "1")),
-=======
     # Contiguous cache fetching to avoid using costly gather operation on
     # Gaudi3. This is only applicable to HPU contiguous cache. If set to true,
     # contiguous cache fetch will be used.
     "VLLM_USE_HPU_CONTIGUOUS_CACHE_FETCH":
     lambda: os.environ.get("VLLM_CONTIGUOUS_PA", "true").lower() in
     ("1", "true"),
->>>>>>> bfbc0b32
+
+    # Divisor for dynamic query scale factor calculation for FP8 attention
+    "Q_SCALE_CONSTANT":
+    lambda: int(os.getenv("Q_SCALE_CONSTANT", "20")),
+
+    # use quantized q,k,v,softmax(qk^T), attn output during prefill
+    "VLLM_USE_ROCM_FP8_FLASH_ATTN":
+    lambda: (os.getenv("VLLM_USE_ROCM_FP8_FLASH_ATTN", "False").lower() in
+             ("true", "1")),
+
+    # flag to control if vllm should use naive scaled dot-product attention
+    "VLLM_USE_SDPA_ATTENTION":
+    lambda: (os.environ.get("VLLM_USE_SDPA_ATTENTION", "False").lower() in
+             ("true", "1")),
 }
 
 # end-env-vars-definition
