--- conflicted
+++ resolved
@@ -21,12 +21,8 @@
     def __init__(self, qscheme: str, is_static_input_scheme: Optional[bool]):
         self.qscheme = qscheme
         self.is_static_input_scheme = is_static_input_scheme
-<<<<<<< HEAD
-        self.cutlass_fp8_supported = cutlass_fp8_supported()
+        self.fp8_linear = Fp8LinearOp(use_per_token_if_dynamic=True)
         self.out_dtype = torch.get_default_dtype()
-=======
-        self.fp8_linear = Fp8LinearOp(use_per_token_if_dynamic=True)
->>>>>>> 53be4a86
 
     @classmethod
     def get_min_capability(cls) -> int:
@@ -38,9 +34,6 @@
         # tensor scales (thus N scales being passed to the kernel),
         # requantize so we can always run per tensor
         if self.qscheme == "per_tensor":
-<<<<<<< HEAD
-            if current_platform.is_rocm():
-=======
             max_w_scale, weight = requantize_with_max_scale(
                 weight=layer.weight,
                 weight_scale=layer.weight_scale,
@@ -48,26 +41,16 @@
             )
 
             if current_platform.is_fp8_fnuz():
->>>>>>> 53be4a86
                 weight, max_w_scale, input_scale = normalize_e4m3fn_to_e4m3fnuz(
-                    weight=layer.weight,
-                    weight_scale=layer.weight_scale,
+                    weight=weight,
+                    weight_scale=max_w_scale,
                     input_scale=layer.input_scale)
-            else:
-                max_w_scale = layer.weight_scale
-                weight = layer.weight
-                input_scale = layer.input_scape
-
-            max_w_scale, weight = requantize_with_max_scale(
-                weight=weight,
-                weight_scale=max_w_scale,
-                logical_widths=layer.logical_widths,
-            )
+                if input_scale is not None:
+                    layer.input_scale = Parameter(input_scale,
+                                                  requires_grad=False)
 
             layer.weight = Parameter(weight.t(), requires_grad=False)
             layer.weight_scale = Parameter(max_w_scale, requires_grad=False)
-            if input_scale is not None:
-                layer.input_scale = Parameter(input_scale, requires_grad=False)
 
         # If channelwise, scales are already lined up, so just transpose.
         elif self.qscheme == "per_channel":
@@ -149,20 +132,9 @@
                       x: torch.Tensor,
                       bias: Optional[torch.Tensor] = None) -> torch.Tensor:
 
-<<<<<<< HEAD
-        return apply_fp8_linear(
-            input=x,
-            weight=layer.weight,
-            weight_scale=layer.weight_scale,
-            out_dtype=self.out_dtype,
-            input_scale=layer.input_scale,
-            bias=bias,
-            cutlass_fp8_supported=self.cutlass_fp8_supported,
-            use_per_token_if_dynamic=True)
-=======
         return self.fp8_linear.apply(input=x,
                                      weight=layer.weight,
                                      weight_scale=layer.weight_scale,
+                                     out_dtype=self.out_dtype,
                                      input_scale=layer.input_scale,
-                                     bias=bias)
->>>>>>> 53be4a86
+                                     bias=bias)