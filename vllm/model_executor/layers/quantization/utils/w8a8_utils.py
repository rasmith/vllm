--- conflicted
+++ resolved
@@ -121,61 +121,6 @@
         TORCH_DEVICE_IDENTITY = torch.ones(1, dtype=torch.float32)
 
 
-<<<<<<< HEAD
-def apply_fp8_linear(
-    input: torch.Tensor,
-    weight: torch.Tensor,
-    weight_scale: torch.Tensor,
-    out_dtype: Optional[torch.dtype] = None,
-    input_scale: Optional[torch.Tensor] = None,
-    input_scale_ub: Optional[torch.Tensor] = None,
-    bias: Optional[torch.Tensor] = None,
-    cutlass_fp8_supported: bool = CUTLASS_FP8_SUPPORTED,
-    use_per_token_if_dynamic: bool = False,
-) -> torch.Tensor:
-    # ops.scaled_fp8_quant supports both dynamic and static quant.
-    #   If dynamic, layer.input_scale is None and x_scale computed from x.
-    #   If static, layer.input_scale is scalar and x_scale is input_scale.
-
-    # View input as 2D matrix for fp8 methods
-    input_2d = input.view(-1, input.shape[-1])
-    output_shape = [*input.shape[:-1], weight.shape[1]]
-
-    # cutlass_scaled_mm supports per tensor/channel W and per tensor/token A
-    if cutlass_fp8_supported:
-        qinput, x_scale = ops.scaled_fp8_quant(
-            input_2d,
-            input_scale,
-            scale_ub=input_scale_ub,
-            use_per_token_if_dynamic=use_per_token_if_dynamic)
-
-        # Fused GEMM_DQ
-        output = ops.cutlass_scaled_mm(qinput,
-                                       weight,
-                                       out_dtype=input.dtype,
-                                       scale_a=x_scale,
-                                       scale_b=weight_scale,
-                                       bias=bias)
-        return output.view(*output_shape)
-
-    # torch.scaled_mm supports per tensor weights + activations only
-    # so fallback to naive if per channel or per token
-    else:
-        # Note: we pad the input because torch._scaled_mm is more performant
-        # for matrices with batch dimension > 16.
-        # This could change in the future.
-        if input.dtype != torch.float8_e4m3fnuz:
-            qinput, x_scale = ops.scaled_fp8_quant(
-                input_2d,
-                input_scale,
-                num_token_padding=17,
-                use_per_token_if_dynamic=use_per_token_if_dynamic)
-        else:
-            qinput, x_scale = input_2d, input_scale
-
-        per_tensor_weights = (weight_scale.numel() == 1)
-        per_tensor_activations = (x_scale.numel() == 1)
-=======
 # TODO(luka): follow similar pattern for marlin and block-fp8-linear
 #  https://github.com/vllm-project/vllm/issues/14397
 class Fp8LinearOp:
@@ -208,6 +153,7 @@
         input: torch.Tensor,
         weight: torch.Tensor,
         weight_scale: torch.Tensor,
+        out_dtype: Optional[torch.dtype] = None,
         input_scale: Optional[torch.Tensor] = None,
         input_scale_ub: Optional[torch.Tensor] = None,
         bias: Optional[torch.Tensor] = None,
@@ -227,55 +173,23 @@
         if use_per_token_if_dynamic is None:
             use_per_token_if_dynamic = self.use_per_token_if_dynamic
 
+        if out_dtype is None:
+            out_dtype = input.dtype
+
         # cutlass_scaled_mm supports per tensor/channel W and per tensor/token A
         if self.cutlass_fp8_supported:
+            assert input.dtype != current_platform.fp8_dtype(
+            ), "FP8 input to cutlass is not supported"
             qinput, x_scale = ops.scaled_fp8_quant(
                 input_2d,
                 input_scale,
                 scale_ub=input_scale_ub,
                 use_per_token_if_dynamic=use_per_token_if_dynamic)
->>>>>>> 53be4a86
 
             # Fused GEMM_DQ
-<<<<<<< HEAD
-            output = torch._scaled_mm(qinput,
-                                      weight,
-                                      out_dtype=out_dtype,
-                                      scale_a=x_scale,
-                                      scale_b=weight_scale,
-                                      bias=bias)
-            # A fix for discrepancy in scaled_mm which returns tuple
-            # for torch < 2.5 and a single value in torch >= 2.5
-            if type(output) is tuple and len(output) == 2:
-                output = output[0]
-
-            return torch.narrow(output, 0, 0,
-                                input_2d.shape[0]).view(*output_shape)
-
-        elif (use_per_token_if_dynamic and not per_tensor_weights
-              and not per_tensor_activations and USE_ROWWISE_TORCH_SCALED_MM):
-            # For now validated on ROCm platform
-            # fp8 rowwise scaling in torch._scaled_mm is introduced in
-            # https://github.com/pytorch/pytorch/pull/144432 using
-            # hipBLASLt and ROCm 6.3, which only exists in torch 2.7 and above.
-            # For CUDA platform please validate if the
-            # torch._scaled_mm support rowwise scaled GEMM
-            # Fused GEMM_DQ Rowwise GEMM
-            output = torch._scaled_mm(qinput,
-                                      weight,
-                                      out_dtype=input.dtype,
-                                      scale_a=x_scale,
-                                      scale_b=weight_scale.t(),
-                                      bias=bias)
-
-            output = torch.narrow(output, 0, 0, input_2d.shape[0])
-            output = output.view(*output_shape)
-            return output
-
-=======
             output = ops.cutlass_scaled_mm(qinput,
                                            weight,
-                                           out_dtype=input.dtype,
+                                           out_dtype=out_dtype,
                                            scale_a=x_scale,
                                            scale_b=weight_scale,
                                            bias=bias)
@@ -283,14 +197,16 @@
 
         # torch.scaled_mm supports per tensor weights + activations only
         # so fallback to naive if per channel or per token
->>>>>>> 53be4a86
         else:
-            # Maybe apply padding to output, see comment in __init__
-            qinput, x_scale = ops.scaled_fp8_quant(
-                input_2d,
-                input_scale,
-                num_token_padding=self.output_padding,
-                use_per_token_if_dynamic=use_per_token_if_dynamic)
+            if input.dtype != current_platform.fp8_dtype():
+                # Maybe apply padding to output, see comment in __init__
+                qinput, x_scale = ops.scaled_fp8_quant(
+                    input_2d,
+                    input_scale,
+                    num_token_padding=self.output_padding,
+                    use_per_token_if_dynamic=use_per_token_if_dynamic)
+            else:
+                qinput, x_scale = input_2d, input_scale
 
             per_tensor_weights = (weight_scale.numel() == 1)
             per_tensor_activations = (x_scale.numel() == 1)
@@ -299,7 +215,7 @@
                 # Fused GEMM_DQ
                 output = torch._scaled_mm(qinput,
                                           weight,
-                                          out_dtype=input.dtype,
+                                          out_dtype=out_dtype,
                                           scale_a=x_scale,
                                           scale_b=weight_scale,
                                           bias=bias)
@@ -323,7 +239,7 @@
                 # Fused GEMM_DQ Rowwise GEMM
                 output = torch._scaled_mm(qinput,
                                           weight,
-                                          out_dtype=input.dtype,
+                                          out_dtype=out_dtype,
                                           scale_a=x_scale,
                                           scale_b=weight_scale.t(),
                                           bias=bias)
