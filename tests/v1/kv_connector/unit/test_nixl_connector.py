# SPDX-License-Identifier: Apache-2.0
# SPDX-FileCopyrightText: Copyright contributors to the vLLM project

import contextlib
import inspect
import os
import tempfile
import textwrap
import time
import uuid
from collections import defaultdict
from typing import Any
from unittest.mock import MagicMock, patch

import msgspec
import pytest
import ray
import torch

from vllm import LLM
from vllm.config import KVTransferConfig
from vllm.distributed.kv_transfer.kv_connector.utils import KVOutputAggregator
from vllm.distributed.kv_transfer.kv_connector.v1 import nixl_connector
from vllm.distributed.kv_transfer.kv_connector.v1.metrics import KVConnectorStats
from vllm.distributed.kv_transfer.kv_connector.v1.multi_connector import (
    MultiKVConnectorStats,
)
from vllm.distributed.kv_transfer.kv_connector.v1.nixl_connector import (
    KVConnectorRole,
    NixlAgentMetadata,
    NixlConnector,
    NixlConnectorMetadata,
    NixlConnectorScheduler,
    NixlConnectorWorker,
    NixlHandshakePayload,
    NixlKVConnectorStats,
    compute_nixl_compatibility_hash,
)
from vllm.distributed.kv_transfer.kv_transfer_state import (
    ensure_kv_transfer_shutdown,
    has_kv_transfer_group,
)
from vllm.forward_context import ForwardContext
from vllm.platforms import current_platform
from vllm.platforms.interface import Platform
from vllm.sampling_params import SamplingParams
from vllm.v1.attention.backends.flash_attn import FlashAttentionBackend
from vllm.v1.outputs import KVConnectorOutput, ModelRunnerOutput
from vllm.v1.request import RequestStatus

from .utils import create_request, create_scheduler, create_vllm_config


@pytest.fixture(scope="module", autouse=True)
def clear_kv_transfer():
    """
    The test cases in this file use `VLLM_ENABLE_V1_MULTIPROCESSING=0`,
    causing the global variable `_KV_CONNECTOR_AGENT`
    to be assigned but never deleted.

    Since the current pytest process does not terminate and instead
    continues running tests from other files,
    this global variable remains in memory and interferes
    with test cases in other modules.

    So we use this fixture to ensure that the global variable
    `_KV_CONNECTOR_AGENT` is properly cleaned up after each test.
    """
    yield
    if has_kv_transfer_group():
        ensure_kv_transfer_shutdown()


def get_default_xfer_telemetry(
    xferDurationS: float = 1,
    postDurationS: float = 1,
    totalBytes: int = 1,
    descCount: int = 1,
) -> dict:
    class AttributeDict(dict):
        __slots__ = ()
        __getattr__ = dict.__getitem__
        __setattr__ = dict.__setitem__  # type: ignore[assignment]

    # We can't instantiate nixlXferTelemetry because it's read only and
    # ray env does not have NIXL, so we must fake it
    return AttributeDict(
        xferDuration=xferDurationS * 1e6,  # in us
        postDuration=postDurationS * 1e6,  # in us
        totalBytes=totalBytes,
        descCount=descCount,
    )


class FakeNixlWrapper:
    """Mock implementation of NixlWrapper for testing.

    We don't inherit from nixl._api.nixl_agent because nixl may not be
    installed.

    Note: The complete source of this class is also used in the
    `_make_fake_nixl_pkg` function to create a fake nixl package
    for Ray workers.
    """

    AGENT_METADATA = b"fake_agent_metadata"
    REMOTE_AGENT_NAME = "remote_agent"

    def __init__(self, agent_name: str, *args, **kwargs):
        self._cycles_before_xfer_done = 0
        self._check_xfer_state_cycles: defaultdict[int, int] = defaultdict(lambda: 0)

    def get_reg_descs(self, caches_data, memory_type: str) -> list:
        return [str(uuid.uuid4()) for _ in caches_data]

    def register_memory(self, descs, backends) -> None:
        pass

    def deregister_memory(self, descs) -> None:
        pass

    def get_xfer_descs(self, blocks_data, memory_type: str) -> list:
        return [str(uuid.uuid4()) for _ in blocks_data]

    def prep_xfer_dlist(self, agent_name: str, descs: list) -> int:
        return uuid.uuid4().int

    def get_agent_metadata(self) -> bytes:
        return self.AGENT_METADATA

    def add_remote_agent(self, agent_metadata: bytes) -> str:
        return self.REMOTE_AGENT_NAME

    def get_new_notifs(self) -> dict[str, list[bytes]]:
        # Used to collect done_sending, which we don't test yet.
        return {}

    def check_xfer_state(self, handle: int) -> str:
        if self._check_xfer_state_cycles[handle] >= self._cycles_before_xfer_done:
            return "DONE"
        self._check_xfer_state_cycles[handle] += 1
        return "PROC"

    def release_xfer_handle(self, handle: int) -> None:
        pass

    def release_dlist_handle(self, handle: int) -> None:
        pass

    def remove_remote_agent(self, agent: str) -> None:
        pass

    def send_notif(self, agent_name: str, notif_msg: bytes) -> None:
        pass

    def make_prepped_xfer(
        self,
        xfer_type: str,
        local_xfer_side_handle: int,
        local_block_descs_ids: list[int],
        remote_xfer_side_handle: int,
        remote_block_descs_ids: list[int],
        notif_msg: bytes | None = None,
    ) -> int:
        return uuid.uuid4().int

    def transfer(self, handle: int) -> str:
        return "PROC"

    def get_xfer_telemetry(self, handle: int) -> dict:
        return get_default_xfer_telemetry()

    ############################################################
    # Follow are for changing the behavior during testing.
    ############################################################

    def set_cycles_before_xfer_done(self, cycles: int):
        """Set the number of cycles before a transfer is considered done."""


@contextlib.contextmanager
def _make_fake_nixl_pkg():
    """Context manager that creates a temporary package making
       `from nixl._api import nixl_agent` resolve to our FakeNixlWrapper.

    Automatically cleans up the temporary directory when done.
    """
    with tempfile.TemporaryDirectory() as td:
        pkg_root = os.path.join(td, "nixl", "_api")
        os.makedirs(pkg_root, exist_ok=True)

        # Get the source code of FakeNixlWrapper class and dedent it
        fake_nixl_source = inspect.getsource(FakeNixlWrapper)
        fake_nixl_source = textwrap.dedent(fake_nixl_source)

        stub = f"""\
# Copy of FakeNixlWrapper implementation for Ray workers
import uuid
from collections import defaultdict

{fake_nixl_source}

# Export as nixl_agent
nixl_agent = FakeNixlWrapper
"""
        with open(os.path.join(pkg_root, "__init__.py"), "w") as f:
            f.write(stub)

        # Mock nixlXferTelemetry class
        pkg_root2 = os.path.join(td, "nixl", "_bindings")
        os.makedirs(pkg_root2, exist_ok=True)
        with open(os.path.join(pkg_root2, "__init__.py"), "w") as f:
            f.write("class nixlXferTelemetry: pass")
        # touch parent package
        open(os.path.join(td, "nixl", "__init__.py"), "w").close()
        yield td


def test_basic_interface():
    """Unit test for basic NixlConnector interface functionality."""

    vllm_config = create_vllm_config()
    scheduler = create_scheduler(vllm_config)

    # 2 Full Blocks and 1 Half Block.
    BLOCK_SIZE = vllm_config.cache_config.block_size
    NUM_EXTERNAL_FULL_BLOCKS = 2
    NUM_TOKENS = int(BLOCK_SIZE * (NUM_EXTERNAL_FULL_BLOCKS + 0.5))

    request = create_request(
        request_id=1,
        block_size=BLOCK_SIZE,
        num_tokens=NUM_TOKENS,
        do_remote_prefill=True,
    )
    request_id = request.request_id

    scheduler.add_request(request)

    # Remote Prefill, triggers NixlConnectorMetadata.
    scheduler_output = scheduler.schedule()
    kv_connector_metadata = scheduler_output.kv_connector_metadata
    assert kv_connector_metadata is not None
    assert isinstance(kv_connector_metadata, NixlConnectorMetadata)

    assert len(kv_connector_metadata.reqs_to_recv) == 1
    assert request_id in kv_connector_metadata.reqs_to_recv
    req_meta = kv_connector_metadata.reqs_to_recv[request_id]

    for block_id, block in zip(
        req_meta.local_block_ids,
        scheduler.kv_cache_manager.coordinator.single_type_managers[0].req_to_blocks[
            request_id
        ],
    ):
        assert block_id == block.block_id


def test_prompt_less_than_block_size():
    """
    Test that we can handle case where prompt is < block.

    In this case, the P worker will still send remote_block_ids of the
    partial block. The D worker should schedule an async read
    in this case.
    """
    vllm_config = create_vllm_config()
    scheduler = create_scheduler(vllm_config)

    # Half of a block.
    BLOCK_SIZE = vllm_config.cache_config.block_size
    NUM_TOKENS = int(BLOCK_SIZE * 0.5)

    # Request will have 1 partial remote block.
    request = create_request(
        request_id=1,
        block_size=BLOCK_SIZE,
        num_tokens=NUM_TOKENS,
        do_remote_prefill=True,
        num_remote_blocks=1,
    )
    scheduler.add_request(request)
    scheduler_output = scheduler.schedule()

    # This request will read async.
    kv_connector_metadata = scheduler_output.kv_connector_metadata
    assert kv_connector_metadata is not None
    assert isinstance(kv_connector_metadata, NixlConnectorMetadata)
    assert len(kv_connector_metadata.reqs_to_recv) == 1
    assert len(scheduler_output.scheduled_new_reqs) == 0


@patch(
    "vllm.distributed.kv_transfer.kv_connector.v1.nixl_connector.NixlWrapper",
    FakeNixlWrapper,
)
def test_kv_transfer_handshake(dist_init):
    """Unit test for basic NixlConnector interface functionality."""

    # Test setup, we creates a scheduler that contains a NixlConnector
    # of role SCHEDULER, and expect it to be serving NixlAgentMetadata from
    # all workers of the instance.
    vllm_config = create_vllm_config()
    # in case the test runs on non-GPU machine
    vllm_config.kv_transfer_config.kv_buffer_device = "cpu"
    scheduler = create_scheduler(vllm_config)

    # Create two NixlConnector of role WORKER, one is the worker of
    # the scheduler (prefill), the other is a worker of decode instance.

    # Prefill connector will register KV cache to populate proper handshake
    # metadata.
    prefill_connector = NixlConnector(vllm_config, KVConnectorRole.WORKER)
    kv_cache_shape = FlashAttentionBackend.get_kv_cache_shape(
        num_blocks=2, block_size=16, num_kv_heads=4, head_size=64
    )
    shared_tensor = torch.zeros(*kv_cache_shape, dtype=torch.float16)
    unique_tensor = torch.zeros(*kv_cache_shape, dtype=torch.float16)
    kv_caches = {
        "layer0": shared_tensor,
        "layer1": unique_tensor,
        "layer2": shared_tensor,
    }
    prefill_connector.register_kv_caches(kv_caches)

    # Simulate EngineCore initialization that would gather connector
    # metadata from all workers
    metadata = prefill_connector.get_handshake_metadata()

    # metadata is a NixlHandshakePayload, decode it to get NixlAgentMetadata
    decoder = msgspec.msgpack.Decoder(NixlAgentMetadata)
    expected_agent_metadata = decoder.decode(metadata.agent_metadata_bytes)

    # The scheduler connector expects metadata to be in
    # dict[int, KVConnectorHandshakeMetadata], where the first key is
    # the dp_rank, the second key is the tp_rank.
    scheduler_connector = scheduler.get_kv_connector()
    scheduler_connector.set_xfer_handshake_metadata({0: metadata})

    # Simulate a request that finishes prefill, which returns
    # corresponding NixlConnectorMetadata for decode instance.
    BLOCK_SIZE = vllm_config.cache_config.block_size
    NUM_EXTERNAL_FULL_BLOCKS = 2
    NUM_TOKENS = int(BLOCK_SIZE * (NUM_EXTERNAL_FULL_BLOCKS + 0.5))

    request = create_request(
        request_id=1,
        block_size=BLOCK_SIZE,
        num_tokens=NUM_TOKENS,
        do_remote_decode=True,
    )
    request.status = RequestStatus.FINISHED_LENGTH_CAPPED
    delay, kv_connector_metadata = scheduler.get_kv_connector().request_finished(
        request, [0, 1, 2]
    )
    assert delay

    # Decode connector will be able to create handshake with the prefill connector.
    decode_connector = NixlConnector(vllm_config, KVConnectorRole.WORKER)

    # Here we are testing the retrieval of NIXLAgentMetadata.
    # Knowing the implementation detail, we override the add_remote_agent
    # to validate the metadata received is the same as the one in prefill_connector.
    with patch.object(
        decode_connector.connector_worker, "add_remote_agent"
    ) as mock_add_remote_agent:
        mock_add_remote_agent.return_type = "remote_agent"

        decode_connector.connector_worker._nixl_handshake(
            kv_connector_metadata["remote_host"],
            kv_connector_metadata["remote_port"],
            kv_connector_metadata["tp_size"],
            kv_connector_metadata["remote_engine_id"],
        )

        received_metadata = mock_add_remote_agent.call_args.args
        assert received_metadata[0] == expected_agent_metadata
        assert received_metadata[1] == 0  # remote_tp_rank
        assert received_metadata[2] == 1  # remote_tp_size

    # Need to shutdown the background thread to release NIXL side channel port
    scheduler_connector.shutdown()


class FakeNixlConnectorWorker(NixlConnectorWorker):
    REMOTE_ENGINE_ID = "remote_engine"

    def __init__(
        self, *args, hand_shake_latency: float = 1.8, kv_cache_layout="HND", **kwargs
    ):
        super().__init__(*args, **kwargs)
        self._hand_shake_latency = hand_shake_latency
        self.kv_cache_layout = kv_cache_layout

    def _nixl_handshake(
        self, host: str, port: int, remote_tp_size: int, expected_engine_id: str
    ) -> dict[int, str]:
        # Mimic slow _nixl_handshake, as well as bypass zmq communication.
        time.sleep(self._hand_shake_latency)
        # These should've been done in register_kv_caches(), called by
        # gpu_model_runner. Here we just hardcode some dummy values.
        slot_size_bytes = 4096
        self.slot_size_per_layer = [slot_size_bytes]
        self.block_len_per_layer = [slot_size_bytes * self.block_size]
        self.num_blocks = 1
        self.dst_num_blocks[self.engine_id] = self.num_blocks

        assert expected_engine_id == self.REMOTE_ENGINE_ID

        remote_agent_name = self.add_remote_agent(
            NixlAgentMetadata(
                engine_id=self.REMOTE_ENGINE_ID,
                agent_metadata=FakeNixlWrapper.AGENT_METADATA,
                kv_caches_base_addr=[0],
                device_id=0,
                num_blocks=1,
                block_lens=self.block_len_per_layer,
                # `self.kv_cache_layout` is only forced to HND when vllm engine
                # is started. We mock HND here.
                kv_cache_layout="HND",
                block_size=self.block_size,
            ),
            remote_tp_size=remote_tp_size,
        )
        return {0: remote_agent_name}


class TestNixlHandshake:
    @patch(
        "vllm.distributed.kv_transfer.kv_connector.v1.nixl_connector.NixlWrapper",
        FakeNixlWrapper,
    )
    def test_multi_xfer_one_engine(
        self,
        # dist_init is a fixture that initializes the distributed environment.
        dist_init,
    ):
        """Test case where multiple xfers are initiated to the same engine.

        This test triggers the connector to load remote KV for the same
        `request_id`. The transfer is not done immediately due to
        `set_cycles_before_xfer_done`, so there is a state where there are
        multiple transfer states for the same `request_id`, and `get_finished`
        should handle it correctly (wait for all transfers to be done).
        """
        vllm_config = create_vllm_config()

        request_id = "req_id"

        # Test worker role in decode server.
        connector = NixlConnector(vllm_config, KVConnectorRole.WORKER)
        connector.connector_worker = FakeNixlConnectorWorker(
            vllm_config, connector.engine_id, hand_shake_latency=0
        )
        assert isinstance(connector.connector_worker.nixl_wrapper, FakeNixlWrapper)
        connector.connector_worker.nixl_wrapper.set_cycles_before_xfer_done(3)
        num_xfers = 4
        while True:
            # For the same request_id, initiate multiple xfers across different
            # round of `execute_model` calls.
            metadata = NixlConnectorMetadata()
            if num_xfers > 0:
                num_xfers -= 1
                metadata.add_new_req(
                    request_id=request_id,
                    local_block_ids=[num_xfers + 1, num_xfers + 2, num_xfers + 3],
                    kv_transfer_params={
                        "remote_block_ids": [
                            num_xfers + 4,
                            num_xfers + 5,
                            num_xfers + 6,
                        ],
                        "remote_engine_id": FakeNixlConnectorWorker.REMOTE_ENGINE_ID,
                        "remote_request_id": f"prefill-{request_id}",
                        "remote_host": "localhost",
                        "remote_port": 1234,
                        "remote_tp_size": 1,
                    },
                )
            connector.bind_connector_metadata(metadata)

            # Mimic maybe_setup_kv_connector in gpu_model_runner.
            dummy_ctx = ForwardContext(
                no_compile_layers={},
                attn_metadata={},
                virtual_engine=0,
            )
            _before_load = time.perf_counter()
            connector.start_load_kv(dummy_ctx)
            _after_load = time.perf_counter()
            assert _after_load - _before_load < 0.1, (
                f"start_load_kv took {_after_load - _before_load} seconds"
            )

            # Mimic get_finished_kv_transfers in gpu_model_runner.
            _, done_recving = connector.get_finished(finished_req_ids=set())
            if len(done_recving) > 0:
                assert request_id in done_recving
                break

            connector.clear_connector_metadata()

    @patch(
        "vllm.distributed.kv_transfer.kv_connector.v1.nixl_connector.NixlWrapper",
        FakeNixlWrapper,
    )
    @pytest.mark.parametrize(
        "decode_tp_size, prefill_tp_size",
        [
            (1, 1),
            (2, 1),
            (4, 2),
            (4, 4),
        ],
    )
    def test_async_load_kv(
        self,
        # Fixture that initializes the distributed environment.
        dist_init,
        # Simulate consumer-producer TP sizes.
        decode_tp_size,
        prefill_tp_size,
    ):
        """Test that NixlConnector's start_load_kv should be non-blocking."""

        vllm_config = create_vllm_config()
        vllm_config.parallel_config.tensor_parallel_size = decode_tp_size

        # Test worker role in decode server.
        connector = NixlConnector(vllm_config, KVConnectorRole.WORKER)
        connector.connector_worker = FakeNixlConnectorWorker(
            vllm_config, connector.engine_id
        )
        metadata = NixlConnectorMetadata()
        metadata.add_new_req(
            request_id="id",
            local_block_ids=[1, 2, 3],
            kv_transfer_params={
                "remote_block_ids": [4, 5, 6],
                "remote_engine_id": FakeNixlConnectorWorker.REMOTE_ENGINE_ID,
                "remote_request_id": "prefill-id",
                "remote_host": "localhost",
                "remote_port": 1234,
                "remote_tp_size": prefill_tp_size,
            },
        )
        connector.bind_connector_metadata(metadata)

        timeout = 2.5
        start = time.perf_counter()
        while time.perf_counter() - start < timeout:
            dummy_ctx = ForwardContext(
                no_compile_layers={},
                attn_metadata={},
                virtual_engine=0,
            )
            _before_load = time.perf_counter()
            connector.start_load_kv(dummy_ctx)
            _after_load = time.perf_counter()
            assert _after_load - _before_load < 0.1, (
                f"start_load_kv took {_after_load - _before_load} seconds"
            )
            time.sleep(0.5)  # backoff for the async handshake to complete.
            connector.bind_connector_metadata(NixlConnectorMetadata())
            _, done_recving = connector.get_finished(finished_req_ids=set())
            if len(done_recving) > 0:
                return
        raise TimeoutError("Took too long to complete async handshake.")

    @patch(
        "vllm.distributed.kv_transfer.kv_connector.v1.nixl_connector.NixlWrapper",
        FakeNixlWrapper,
    )
    def test_concurrent_load_kv(
        self,
        # dist_init is a fixture that initializes the distributed environment.
        dist_init,
    ):
        """Test that multiple start_load_kv calls should occur concurrently."""

        vllm_config = create_vllm_config()

        # Test worker role in decode server.
        connector = NixlConnector(vllm_config, KVConnectorRole.WORKER)
        connector.connector_worker = FakeNixlConnectorWorker(
            vllm_config, connector.engine_id
        )
        metadata = NixlConnectorMetadata()
        total_reqs = 5
        for i in range(total_reqs):
            metadata.add_new_req(
                request_id=f"id_{i}",
                local_block_ids=[1, 2, 3],
                kv_transfer_params={
                    "remote_block_ids": [4, 5, 6],
                    "remote_engine_id": FakeNixlConnectorWorker.REMOTE_ENGINE_ID,
                    "remote_request_id": f"prefill-id-{i}",
                    "remote_host": "localhost",
                    "remote_port": 1234,
                    "remote_tp_size": 1,
                },
            )
        connector.bind_connector_metadata(metadata)

        timeout = 2.5 * total_reqs
        cnt_finished_reqs = 0
        start = time.perf_counter()
        while time.perf_counter() - start < timeout:
            dummy_ctx = ForwardContext(
                no_compile_layers={},
                attn_metadata={},
                virtual_engine=0,
            )
            _before_load = time.perf_counter()
            connector.start_load_kv(dummy_ctx)
            _after_load = time.perf_counter()
            assert _after_load - _before_load < 0.1, (
                f"start_load_kv took {_after_load - _before_load} seconds"
            )
            time.sleep(0.5)  # backoff for the async handshake to complete.
            connector.bind_connector_metadata(NixlConnectorMetadata())
            _, done_recving = connector.get_finished(finished_req_ids=set())
            if len(done_recving) > 0:
                cnt_finished_reqs += len(done_recving)
                if cnt_finished_reqs == total_reqs:
                    return
        raise TimeoutError("Took too long to complete async handshake.")

    @patch(
        "vllm.distributed.kv_transfer.kv_connector.v1.nixl_connector.NixlWrapper",
        FakeNixlWrapper,
    )
    def test_handshake_fails_on_kv_cache_layout_mismatch(self, dist_init):
        """
        Verify that adding a remote agent fails if kv_cache_layout differs.
        This test is only relevant for heterogeneous TP.
        """
        vllm_config = create_vllm_config()

        # Mock TP world size to 2 to force heterogeneous TP when
        # remote_tp_size=1
        with patch(
            "vllm.distributed.kv_transfer.kv_connector.v1.nixl_connector.get_tensor_model_parallel_world_size",  # noqa: E501
            return_value=2,
        ):
            # Initialize connector and worker (with fake NIXL wrapper)
            connector = NixlConnector(vllm_config, KVConnectorRole.WORKER)
            connector.connector_worker = FakeNixlConnectorWorker(
                vllm_config, connector.engine_id, hand_shake_latency=0
            )
            worker = connector.connector_worker

            # Minimal local registration params used by add_remote_agent
            worker.slot_size_per_layer = [4096]
            worker.block_len_per_layer = [4096 * worker.block_size]
            worker.num_blocks = 1
            worker.dst_num_blocks[worker.engine_id] = worker.num_blocks

            # Metadata with different kv_cache_layout than local worker
            mismatched_layout = "HND" if worker.kv_cache_layout != "HND" else "NHD"
            meta = NixlAgentMetadata(
                engine_id=FakeNixlConnectorWorker.REMOTE_ENGINE_ID,
                agent_metadata=FakeNixlWrapper.AGENT_METADATA,
                kv_caches_base_addr=[0],
                device_id=0,
                num_blocks=1,
                block_lens=worker.block_len_per_layer,
                kv_cache_layout=mismatched_layout,
                block_size=worker.block_size,
            )

            with pytest.raises(RuntimeError):
                # mismatched layout is expected to fail
                worker.add_remote_agent(meta, remote_tp_size=2)
            with pytest.raises(AssertionError):
                worker.add_remote_agent(meta, remote_tp_size=1)

    @patch(
        "vllm.distributed.kv_transfer.kv_connector.v1.nixl_connector.NixlWrapper",
        FakeNixlWrapper,
    )
    def test_handshake_succeed_on_kv_cache_layout_mismatch_with_experimental(
        self, dist_init
    ):
        """
        Verify that adding a remote agent fails if kv_cache_layout differs.
        This test is only relevant for heterogeneous TP.
        """
        vllm_config = create_vllm_config(enable_permute_local_kv=True)

        # Mock TP world size to 2 to force heterogeneous TP when
        # remote_tp_size=1
        with patch(
            "vllm.distributed.kv_transfer.kv_connector.v1.nixl_connector.get_tensor_model_parallel_world_size",  # noqa: E501
            return_value=2,
        ):
            # Initialize connector and worker (with fake NIXL wrapper)
            connector = NixlConnector(vllm_config, KVConnectorRole.WORKER)
            connector.connector_worker = FakeNixlConnectorWorker(
                vllm_config,
                connector.engine_id,
                hand_shake_latency=0,
                kv_cache_layout="NHD",
            )
            worker = connector.connector_worker

            # Minimal local registration params used by add_remote_agent
            worker.slot_size_per_layer = [2048]
            worker.block_len_per_layer = [2048 * worker.block_size]
            worker.num_blocks = 1
            worker.dst_num_blocks[worker.engine_id] = worker.num_blocks

            # Metadata with different kv_cache_layout than local worker
            meta = NixlAgentMetadata(
                engine_id=FakeNixlConnectorWorker.REMOTE_ENGINE_ID,
                agent_metadata=FakeNixlWrapper.AGENT_METADATA,
                kv_caches_base_addr=[0],
                device_id=0,
                num_blocks=1,
                # prefill TP=1, decode TP=2, remote block_lens is double to local
                block_lens=[i * 2 for i in worker.block_len_per_layer],
                kv_cache_layout="HND",
                block_size=worker.block_size,
            )

            # We don't check layout for homogeneous TP and MLA for now, as the
            # whole block is moved.
            worker.add_remote_agent(meta, remote_tp_size=1)


# NOTE: resource cleanup in mp backend is a bit finicky, so the order in which
# we put here is important. First run ray, it will clean up the resources, then
# the rest of the tests.
@patch(
    "vllm.distributed.kv_transfer.kv_connector.v1.nixl_connector.NixlWrapper",
    FakeNixlWrapper,
)
def test_kv_connector_stats(dist_init):
    """Test that KV transfer stats are properly recorded and retrieved."""
    vllm_config = create_vllm_config()

    # Test worker role in decode server.
    connector = NixlConnector(vllm_config, KVConnectorRole.WORKER)
    connector.connector_worker = FakeNixlConnectorWorker(
        vllm_config, connector.engine_id, hand_shake_latency=0
    )

    # Verify that xfer_stats starts empty
    initial_stats = connector.get_kv_connector_stats()
    assert initial_stats is None

    # Create transfer metadata
    request_id = "test_req_for_stats"
    metadata = NixlConnectorMetadata()
    metadata.add_new_req(
        request_id=request_id,
        local_block_ids=[1, 2, 3],
        kv_transfer_params={
            "remote_block_ids": [4, 5, 6],
            "remote_engine_id": FakeNixlConnectorWorker.REMOTE_ENGINE_ID,
            "remote_request_id": f"prefill-{request_id}",
            "remote_host": "localhost",
            "remote_port": 1234,
            "remote_tp_size": 1,
        },
    )
    connector.bind_connector_metadata(metadata)

    # Start the transfer
    dummy_ctx = ForwardContext(
        no_compile_layers={},
        attn_metadata={},
        virtual_engine=0,
    )
    connector.start_load_kv(dummy_ctx)

    # Verify stats are recorded after transfer is complete
    max_iterations = 2
    # Clear metadata before start_load_kv to prevent reprocessing same request
    connector.bind_connector_metadata(NixlConnectorMetadata())
    for _ in range(max_iterations):
        # Need to call start_load_kv to process completed handshakes
        connector.start_load_kv(dummy_ctx)
        _, done_recving = connector.get_finished(finished_req_ids=set())
        if len(done_recving) > 0 and request_id in done_recving:
            break
        time.sleep(0.1)  # Small delay to allow background handshake to complete
    else:
        assert "Transfer did not complete within expected iterations"

    # Now check that stats were recorded
    stats_after_transfer = connector.get_kv_connector_stats()
    assert isinstance(stats_after_transfer, NixlKVConnectorStats)

    # Verify stats values are recorded
    assert not stats_after_transfer.is_empty()
    assert stats_after_transfer.num_successful_transfers == 1

    # Verify stats are reset after retrieval
    stats_after_reset = connector.get_kv_connector_stats()
    assert stats_after_reset is None


def test_kv_connector_stats_aggregation():
    """
    Test KV transfer stats aggregation across TP ranks using
    KVOutputAggregator (used by MultiprocExecutor).
    """

    # Create KVOutputAggregator for 3 workers (simulating TP=3), same thing
    # done in MultiprocExecutor.execute_model
    aggregator = KVOutputAggregator(expected_finished_count=3)

    # Create stats for multiple workers with different transfer patterns
    worker1_stats = NixlKVConnectorStats()
    worker2_stats = NixlKVConnectorStats()
    worker3_stats = NixlKVConnectorStats()

    # Record different transfers on each worker
    # Worker 1: 2 transfers
    stats = get_default_xfer_telemetry()
    worker1_stats.record_transfer(stats)
    worker1_stats.record_transfer(stats)

    # Worker 2: 1 transfer
    worker2_stats.record_transfer(stats)

    # Worker 3: 3 transfers
    stats = get_default_xfer_telemetry(
        xferDurationS=2, postDurationS=2, totalBytes=2, descCount=2
    )
    worker3_stats.record_transfer(stats)
    worker3_stats.record_transfer(stats)
    worker3_stats.record_transfer(stats)

    # Create ModelRunnerOutput instances for each worker
    worker_outputs = []
    for i, worker_stats in enumerate([worker1_stats, worker2_stats, worker3_stats]):
        output = ModelRunnerOutput(
            req_ids=[f"req_{i}"],
            req_id_to_index={f"req_{i}": 0},
            sampled_token_ids=[[123]],  # dummy token
            logprobs=None,
            prompt_logprobs_dict={},
            pooler_output=[None],
            kv_connector_output=KVConnectorOutput(
                finished_sending=set([f"req_{i}_send"])
                if i < 2
                else None,  # Workers 0,1 finished sending
                finished_recving=set([f"req_{i}_recv"])
                if i > 0
                else None,  # Workers 1,2 finished receiving
                kv_connector_stats=worker_stats,
            ),
        )
        worker_outputs.append(output)

    # Use the real aggregation mechanism (like MultiprocExecutor.execute_model)
    aggregated_output = aggregator.aggregate(worker_outputs, output_rank=0)
    kv_connector_stats = aggregated_output.kv_connector_output.kv_connector_stats
    assert isinstance(kv_connector_stats, NixlKVConnectorStats)
    # Number of total transfers across all workers.
    assert kv_connector_stats.num_successful_transfers == 6
    # Logging proc, call reduce() to get CLI-friendly stats.
    cli_stats = kv_connector_stats.reduce()
    assert cli_stats["Avg xfer time (ms)"] == 1500.0
    assert cli_stats["Avg post time (ms)"] == 1500.0
    assert cli_stats["Avg number of descriptors"] == 1.5


def test_multi_kv_connector_stats_aggregation():
    """
    Test MultiKVConnectorStats aggregation across TP ranks using
    KVOutputAggregator (used by MultiprocExecutor).
    """

    aggregator = KVOutputAggregator(expected_finished_count=3)

    from dataclasses import dataclass

    # Mock a KVConnectorStats class for testing aggregation over connectors.
    @dataclass
    class FooKVConnectorStats(KVConnectorStats):
        def reset(self):
            self.data = {"num_foo_transfers": 0}

        def record_transfer(self):
            if "num_foo_transfers" not in self.data:
                self.data["num_foo_transfers"] = 0
            self.data["num_foo_transfers"] += 1

        def is_empty(self) -> bool:
            return self.data["num_foo_transfers"] == 0

        def aggregate(self, other: "FooKVConnectorStats") -> "FooKVConnectorStats":
            if not other.is_empty():
                self.data["num_foo_transfers"] += other.data["num_foo_transfers"]
            return self

    def make_multi_stats(nixl_count: int, foo_count: int) -> MultiKVConnectorStats:
        data: dict[str, KVConnectorStats] = {}
        if nixl_count > 0:
            nixl_stats = NixlKVConnectorStats()
            for _ in range(nixl_count):
                nixl_stats.record_transfer(get_default_xfer_telemetry())
            data["NixlConnector"] = nixl_stats
        if foo_count > 0:
            foo_stats = FooKVConnectorStats()
            for _ in range(foo_count):
                foo_stats.record_transfer()
            data["FooConnector"] = foo_stats
        return MultiKVConnectorStats(data=data)

    # Create heterogeneous stats across 3 workers
    worker_patterns = [(2, 1), (3, 0), (0, 5)]  # (Nixl, Foo)

    worker_outputs: list[ModelRunnerOutput] = []
    for i, (nixl, foo) in enumerate(worker_patterns):
        stats = make_multi_stats(nixl, foo)
        output = ModelRunnerOutput(
            req_ids=[f"req_{i}"],
            req_id_to_index={f"req_{i}": 0},
            sampled_token_ids=[[123]],
            logprobs=None,
            prompt_logprobs_dict={},
            pooler_output=[None],
            kv_connector_output=KVConnectorOutput(
                finished_sending=set([f"req_{i}_send"]) if i < 2 else None,
                finished_recving=set([f"req_{i}_recv"]) if i > 0 else None,
                kv_connector_stats=stats,
            ),
        )
        worker_outputs.append(output)

    aggregated_output = aggregator.aggregate(worker_outputs, output_rank=0)
    kv_connector_stats = aggregated_output.kv_connector_output.kv_connector_stats
    assert isinstance(kv_connector_stats, MultiKVConnectorStats)

    # Validate per-connector totals across workers
    assert isinstance(kv_connector_stats["NixlConnector"], NixlKVConnectorStats)
    assert kv_connector_stats["NixlConnector"].num_successful_transfers == 5
    assert isinstance(kv_connector_stats["FooConnector"], FooKVConnectorStats)
    assert kv_connector_stats["FooConnector"].data["num_foo_transfers"] == 6


@patch(
    "vllm.distributed.kv_transfer.kv_connector.v1.nixl_connector.NixlWrapper",
    FakeNixlWrapper,
)
def test_scheduler_kv_connector_stats_aggregation():
    """Test scheduler and worker KV connector stats aggregation."""
    from vllm.v1.core.sched.output import SchedulerOutput

    scheduler = create_scheduler(create_vllm_config())

    # Worker stats with transfer metrics
    worker_stats = NixlKVConnectorStats()
    worker_stats.record_transfer(get_default_xfer_telemetry())
    worker_stats.data["remote_tokens"] = []

    # Scheduler stats with custom metric (needs dummy transfer to avoid being skipped)
    scheduler_stats = NixlKVConnectorStats()
    scheduler_stats.data.update(
        {  # dummy transfer just for testing, to bypass is_empty() check
            "transfer_duration": [0],
            "post_duration": [0],
            "bytes_transferred": [0],
            "num_descriptors": [0],
            "remote_tokens": [128],
        }
    )

    # Mock the scheduler connector's stats method
    scheduler.connector.get_kv_connector_stats = lambda: MultiKVConnectorStats(
        data={"NixlConnector": scheduler_stats}
    )

    model_output = ModelRunnerOutput(
        req_ids=["req_0"],
        req_id_to_index={"req_0": 0},
        sampled_token_ids=[[123]],
        logprobs=None,
        prompt_logprobs_dict={},
        pooler_output=[None],
        kv_connector_output=KVConnectorOutput(
            kv_connector_stats=MultiKVConnectorStats(
                data={"NixlConnector": worker_stats}
            )
        ),
    )
    scheduler_output = SchedulerOutput(
        scheduled_new_reqs=[],
        scheduled_cached_reqs=None,
        num_scheduled_tokens={"req_0": 1},
        total_num_scheduled_tokens=1,
        scheduled_spec_decode_tokens={},
        scheduled_encoder_inputs={},
        num_common_prefix_blocks=[0],
        finished_req_ids=set(),
        free_encoder_mm_hashes=[],
    )

    engine_core_outputs = scheduler.update_from_output(scheduler_output, model_output)

    final_stats = next(
        iter(engine_core_outputs.values())
    ).scheduler_stats.kv_connector_stats
    nixl_stats = final_stats["NixlConnector"]
    assert nixl_stats.num_successful_transfers == 2
    assert nixl_stats.data["remote_tokens"] == [128]


@pytest.mark.parametrize("distributed_executor_backend", ["ray", None])
@patch(
    "vllm.distributed.kv_transfer.kv_connector.v1.nixl_connector.NixlWrapper",
    FakeNixlWrapper,
)
def test_abort_timeout_on_prefiller(monkeypatch, distributed_executor_backend):
    """
    Test lifecycle of an aborted Remote Prefill request hitting the timeout.
    -----> P
            |  {process request}
     <-/--- |  {result is NOT delivered, eg proxy is down}
            |
            |
            |  {eventually free blocks}
    """
    model_name = "Qwen/Qwen3-0.6B"
    kv_transfer_config = KVTransferConfig(
        kv_connector="NixlConnector",
        kv_role="kv_both",
    )
    llm_kwargs = {
        "model": model_name,
        "enforce_eager": True,
        "gpu_memory_utilization": 0.5,
        "kv_transfer_config": kv_transfer_config,
        "distributed_executor_backend": distributed_executor_backend,
    }

    timeout = 6
    monkeypatch.setenv("VLLM_ENABLE_V1_MULTIPROCESSING", "0")
    monkeypatch.setenv("VLLM_NIXL_ABORT_REQUEST_TIMEOUT", str(timeout))

    def run_test_and_cleanup():
        llm = LLM(**llm_kwargs)
        try:
            _run_abort_timeout_test(llm, timeout)
        finally:
            llm.llm_engine.engine_core.shutdown()

    # Build runtime_env only if we're using Ray
    if distributed_executor_backend == "ray":
        with _make_fake_nixl_pkg() as working_dir:
            runtime_env = {
                "working_dir": working_dir,  # ship fake nixl package
                "env_vars": {
                    "VLLM_NIXL_ABORT_REQUEST_TIMEOUT": str(timeout),
                    # TODO: for ray to carry over, remove once we set
                    "NIXL_TELEMETRY_ENABLE": "1",
                },
            }
            ray.init(runtime_env=runtime_env)
            try:
                run_test_and_cleanup()
            finally:
                ray.shutdown()
    else:
        run_test_and_cleanup()


def _run_abort_timeout_test(llm: LLM, timeout: int):
    """Helper function to run the abort timeout test logic."""
    remote_prefill_opts = {
        "do_remote_decode": True,
        "do_remote_prefill": False,
        "remote_engine_id": None,
        "remote_block_ids": None,
        "remote_host": None,
        "remote_port": None,
    }
    # Simulate sidecar request
    sampling_params = SamplingParams(
        temperature=0.0,
        max_tokens=1,
        extra_args={"kv_transfer_params": remote_prefill_opts},
    )
    scheduler = llm.llm_engine.engine_core.engine_core.scheduler
    req_to_blocks = scheduler.kv_cache_manager.coordinator.single_type_managers[
        0
    ].req_to_blocks

    padding = "Just making this request a little longer so that we're sure "
    "we're not hitting the small-request lower bound beneath which we don't "
    "actually trigger the whole kv transfer, but rather just recompute the "
    "blocks on D."
    _ = llm.generate([f"What is the capital of Japan? {padding}"], sampling_params)

    # Request finished but not freed
    assert "0" in scheduler.finished_req_ids and "0" in req_to_blocks
    # Some other request, 0 still not freed
    _ = llm.generate([f"What is the capital of Italy? {padding}"], sampling_params)
    assert "0" in req_to_blocks
    assert "1" in scheduler.finished_req_ids and "1" in req_to_blocks

    # Wait for timeout and trigger another scheduler loop
    time.sleep(timeout)
    _ = llm.generate([f"What is the capital of France? {padding}"], sampling_params)
    # Request-0 times out and is cleared!
    assert "0" not in req_to_blocks
    # Need to shutdown the background thread to release NIXL side channel port
    llm.llm_engine.engine_core.shutdown()


@pytest.mark.parametrize(
    "attn_backend",
    [
        pytest.param(
            "FLASH_ATTN",
            marks=pytest.mark.skipif(
                current_platform.is_rocm(),
                reason="Attention backend FLASH_ATTN is not supported on ROCm",
            ),
        ),
        pytest.param(
            "ROCM_ATTN",
            marks=pytest.mark.skipif(
                not current_platform.is_rocm(),
                reason="Attention backend ROCM_ATTN is only supported on ROCm",
            ),
        ),
        "TRITON_ATTN",
    ],
)
def test_register_kv_caches(dist_init, attn_backend, monkeypatch):
    """
    Test that register_kv_caches() properly calls nixl_wrapper methods with
    correct data.

    This test verifies:
    1. nixl_wrapper.get_reg_descs() is called with caches_data containing
       tensor metadata
    2. nixl_wrapper.get_xfer_descs() is called with blocks_data containing
       block layout info
    """

    monkeypatch.setenv("VLLM_ATTENTION_BACKEND", attn_backend)

    vllm_config = create_vllm_config()

    # Import the appropriate backend based on the parameter
    if attn_backend == "FLASH_ATTN":
        from vllm.v1.attention.backends.flash_attn import FlashAttentionBackend

        backend_cls = FlashAttentionBackend
    elif attn_backend == "ROCM_ATTN":
        from vllm.v1.attention.backends.rocm_attn import RocmAttentionBackend

        backend_cls = RocmAttentionBackend
    else:  # TRITON_ATTN
        from vllm.v1.attention.backends.triton_attn import TritonAttentionBackend

        backend_cls = TritonAttentionBackend

    # Create test kv cache tensors using proper backend shape
    kv_cache_shape = backend_cls.get_kv_cache_shape(
        num_blocks=2, block_size=16, num_kv_heads=4, head_size=64
    )
    shared_tensor = torch.zeros(*kv_cache_shape, dtype=torch.float16)
    unique_tensor = torch.zeros(*kv_cache_shape, dtype=torch.float16)
    kv_caches = {
        "layer0": shared_tensor,
        "layer1": unique_tensor,
        "layer2": shared_tensor,
    }

    # Store tensor info for validation
<<<<<<< HEAD
    expected_tensor_size = shared_tensor[0].element_size() * shared_tensor[0].numel()
    if attn_backend == "TRITON_ATTN":
        expected_tensor_size *= 2

    expected_base_addrs = (
        [
            shared_tensor[0].data_ptr(),
            unique_tensor[0].data_ptr(),
        ]
        if attn_backend == "TRITON_ATTN"
        else [
=======
    test_shape = backend_cls.get_kv_cache_shape(
        num_blocks=1, block_size=16, num_kv_heads=1, head_size=1
    )
    is_blocks_first = len(test_shape) == 5 and test_shape[0] == 1

    if is_blocks_first:
        expected_tensor_size = shared_tensor.element_size() * shared_tensor.numel()
        expected_base_addrs = [
            shared_tensor.data_ptr(),
            unique_tensor.data_ptr(),
        ]
        expected_num_entries = 2
    else:
        expected_tensor_size = (
            shared_tensor[0].element_size() * shared_tensor[0].numel()
        )
        expected_base_addrs = [
>>>>>>> 7b5575fa
            shared_tensor[0].data_ptr(),
            shared_tensor[1].data_ptr(),
            unique_tensor[0].data_ptr(),
            unique_tensor[1].data_ptr(),
        ]
<<<<<<< HEAD
    )
=======
        expected_num_entries = 4
>>>>>>> 7b5575fa

    nixl_module = "vllm.distributed.kv_transfer.kv_connector.v1.nixl_connector"
    with (
        patch(f"{nixl_module}.NixlWrapper") as mock_nixl_wrapper,
        patch(f"{nixl_module}.threading.Event"),
        patch(f"{nixl_module}.threading.Thread") as mock_thread,
        patch(f"{nixl_module}.get_attn_backend") as mock_get_attn_backend,
    ):
        # Ensure get_attn_backend returns the correct value due to
        # _cached_get_attn_backend returning the backend from previous
        # test run if not mocking.
        mock_get_attn_backend.return_value = backend_cls

        # Create connector
        connector = NixlConnector(vllm_config, KVConnectorRole.WORKER)
        connector.connector_worker = FakeNixlConnectorWorker(
            vllm_config, connector.engine_id, hand_shake_latency=0
        )

        # Get the mock instance
        mock_wrapper_instance = mock_nixl_wrapper.return_value
        connector.connector_worker.nixl_wrapper = mock_wrapper_instance

        # Appease NixlHandshakePayload encoding with some bytes
        mock_wrapper_instance.get_agent_metadata.return_value = b"fake_agent_metadata"

        # Reassure the shutdown() check that the thread is terminated
        mock_thread.return_value.is_alive.return_value = False

        # Execute register_kv_caches
        connector.register_kv_caches(kv_caches)

        # Verify get_reg_descs was called with caches_data
        assert mock_wrapper_instance.get_reg_descs.called
        caches_data, _ = mock_wrapper_instance.get_reg_descs.call_args[0]
<<<<<<< HEAD
        expected_caches_data_len = 2 if attn_backend == "TRITON_ATTN" else 4
        assert len(caches_data) == expected_caches_data_len
=======
        assert len(caches_data) == expected_num_entries
>>>>>>> 7b5575fa

        for i, cache_entry in enumerate(caches_data):
            base_addr, size, _tp_rank, _ = cache_entry
            assert size == expected_tensor_size, (
                f"Entry {i}: Expected tensor size {expected_tensor_size}, got {size}"
            )
            assert base_addr == expected_base_addrs[i], (
                f"Entry {i}: Expected base address {expected_base_addrs[i]}, "
                f"got {base_addr}"
            )

        # Verify get_xfer_descs was called with blocks_data
        assert mock_wrapper_instance.get_xfer_descs.called
        blocks_data, _ = mock_wrapper_instance.get_xfer_descs.call_args[0]

        # Validate blocks_data structure and size
        expected_blocks_count = 8
        assert len(blocks_data) == expected_blocks_count, (
            f"Expected {expected_blocks_count} blocks, got {len(blocks_data)}"
        )

<<<<<<< HEAD
        expected_block_len = (
            expected_tensor_size // 4
            if attn_backend == "TRITON_ATTN"
            else expected_tensor_size // 2
        )
=======
        num_blocks = 2
        if is_blocks_first:
            expected_block_len = expected_tensor_size // num_blocks // 2
        else:
            expected_block_len = expected_tensor_size // num_blocks

>>>>>>> 7b5575fa
        for i, block_entry in enumerate(blocks_data):
            block_start_addr, block_len, tp_rank = block_entry
            assert block_len == expected_block_len, (
                f"Block entry {i}: Expected block len {expected_block_len}, "
                f"got {block_len}"
            )


class FakePlatform(Platform):
    device_type: str = "oot"

    @classmethod
    def get_nixl_supported_devices(cls) -> dict[str, tuple[str, ...]]:
        """
        Returns a mapping from device_type to a tuple of supported
        kv_buffer_device for nixl.
        """
        return {"oot": ("oot",)}

    @classmethod
    def get_nixl_memory_type(cls) -> str | None:
        """
        Returns the nixl memory type for the current platform.
        """
        return "VRAM"


@pytest.mark.parametrize(
    "kv_buffer_device, nixl_memory_type",
    [
        ("oot", "VRAM"),
    ],
)
def test_kv_buffer_to_nixl_memory_types(dist_init, kv_buffer_device, nixl_memory_type):
    """
    Test that register_kv_caches() passes the correct memory types from the
    config to the nixl_wrapper.
    """
    vllm_config = create_vllm_config()
    # Override the default memory types in the config
    vllm_config.kv_transfer_config.kv_buffer_device = kv_buffer_device
    from vllm.distributed.kv_transfer.kv_connector.v1.nixl_connector import (
        _NIXL_SUPPORTED_DEVICE,
    )

    _NIXL_SUPPORTED_DEVICE.update(FakePlatform.get_nixl_supported_devices())

    with (
        patch(
            "vllm.distributed.kv_transfer.kv_connector.v1.nixl_connector.NixlWrapper"
        ),
        patch(
            "vllm.distributed.kv_transfer.kv_connector.v1.nixl_connector.threading.Event"
        ),
        patch(
            "vllm.distributed.kv_transfer.kv_connector.v1.nixl_connector.threading.Thread"
        ),
        patch(
            "vllm.distributed.kv_transfer.kv_connector.v1.nixl_connector.current_platform",
            FakePlatform,
        ),
        patch(
            "vllm.distributed.kv_transfer.kv_connector.v1.nixl_connector._NIXL_SUPPORTED_DEVICE",
            _NIXL_SUPPORTED_DEVICE,
        ),
    ):  # noqa: E501
        # Create connector and replace its worker with a fake one for isolation
        connector = NixlConnector(vllm_config, KVConnectorRole.WORKER)

        # Verify get_reg_descs was called with the correct memory_type
        assert connector.connector_worker.kv_buffer_device == kv_buffer_device
        assert connector.connector_worker.nixl_memory_type == nixl_memory_type


@patch(
    "vllm.distributed.kv_transfer.kv_connector.v1.nixl_connector.NixlWrapper",
    FakeNixlWrapper,
)
def test_shutdown_cleans_up_resources(dist_init):
    """Test that shutdown() properly cleans up all resources."""
    vllm_config = create_vllm_config()

    scheduler = NixlConnectorScheduler(
        vllm_config, vllm_config.kv_transfer_config.engine_id
    )
    worker = NixlConnectorWorker(vllm_config, vllm_config.kv_transfer_config.engine_id)
    nixl_wrapper = worker.nixl_wrapper

    with (
        patch.object(worker, "_handshake_initiation_executor") as mock_exec,
        patch.object(scheduler, "_nixl_handshake_listener_t") as mock_listener,
        patch.object(nixl_wrapper, "release_xfer_handle") as mock_rel_xfer,
        patch.object(nixl_wrapper, "release_dlist_handle") as mock_rel_dlist,
        patch.object(nixl_wrapper, "remove_remote_agent") as mock_rem_agent,
        patch.object(nixl_wrapper, "deregister_memory") as mock_dereg,
    ):
        worker._recving_transfers = {"req1": [123]}
        worker.src_xfer_side_handle = 456
        worker.dst_xfer_side_handles = {"engine1": 789}
        worker._remote_agents = {"engine1": {0: "agent1"}}
        worker._registered_descs = ["desc1", "desc2"]

        mock_listener.is_alive.return_value = False

        worker.shutdown()

        # Test idempotency
        worker.shutdown()
        worker.shutdown()

        mock_exec.shutdown.assert_called_with(wait=False)

        # Same sequence on scheduler.shutdown()
        scheduler.shutdown()
        scheduler.shutdown()
        scheduler.shutdown()
        mock_listener.join.assert_called_once()

        mock_rel_xfer.assert_called_once_with(123)
        assert mock_rel_dlist.call_count == 2
        mock_rel_dlist.assert_any_call(456)  # src handle
        mock_rel_dlist.assert_any_call(789)  # dst handle
        mock_rem_agent.assert_called_once_with("agent1")
        assert mock_dereg.call_count == 2
        mock_dereg.assert_any_call("desc1")
        mock_dereg.assert_any_call("desc2")


@patch(
    "vllm.distributed.kv_transfer.kv_connector.v1.nixl_connector.NixlWrapper",
    FakeNixlWrapper,
)
def test_aborted_request_removed_from_worker_in_batch(dist_init):
    """
    Create and schedule a request so that P adds it to in-batch tracking via
    the real scheduler, then simulate an abort (request not in next scheduler
    iteration) and verify the worker no longer tracks it as in-batch.
    """
    vllm_config = create_vllm_config()

    scheduler = create_scheduler(vllm_config)
    # KVConnector Worker in P
    connector = NixlConnector(vllm_config, KVConnectorRole.WORKER)
    connector.connector_worker = FakeNixlConnectorWorker(
        vllm_config, connector.engine_id, hand_shake_latency=0
    )

    # Create a request that triggers do_remote_decode so that
    # the scheduler adds it to reqs_in_batch
    req = create_request(request_id=1, do_remote_decode=True, max_tokens=1)
    scheduler.add_request(req)

    # First scheduling pass - examinate build_connector_meta output
    sched_out = scheduler.schedule()
    kv_meta = sched_out.kv_connector_metadata
    assert kv_meta is not None
    assert isinstance(kv_meta, NixlConnectorMetadata)
    assert req.request_id in kv_meta.reqs_in_batch

    #### Model Runner start ####
    # Bind scheduler-produced metadata and start worker processing.
    connector.bind_connector_metadata(kv_meta)

    dummy_ctx = ForwardContext(
        no_compile_layers={},
        attn_metadata={},
        virtual_engine=0,
    )
    connector.start_load_kv(dummy_ctx)

    # Ensure it was tracked by the worker
    assert req.request_id in connector.connector_worker._reqs_to_process

    #### Model Runner end ####

    # Abort request - request_finished call in connector scheduler
    scheduler.finish_requests(req.request_id, RequestStatus.FINISHED_ABORTED)
    # Second scheduling pass - build metadata with aborted request
    sched_out2 = scheduler.schedule()
    kv_meta2 = sched_out2.kv_connector_metadata
    assert kv_meta2 is not None
    assert isinstance(kv_meta2, NixlConnectorMetadata)
    assert req.request_id not in kv_meta2.reqs_in_batch

    # Bind empty/abort metadata and run worker step
    #### Model Runner start ####
    connector.bind_connector_metadata(kv_meta2)
    connector.start_load_kv(dummy_ctx)

    # After abort, the worker should not keep tracking it as "in-batch"
    assert req.request_id not in connector.connector_worker._reqs_to_process
    #### Model Runner end ####


class FailingNixlWrapper(FakeNixlWrapper):
    """Mock NixlWrapper that fails on specific operations."""

    def __init__(self, *args, **kwargs):
        super().__init__(*args, **kwargs)
        self.fail_handshake = False
        self.fail_transfer_setup = False
        self.fail_send_notif = False

    def add_remote_agent(self, agent_metadata: bytes) -> str:
        if self.fail_handshake:
            from zmq.error import Again

            raise Again("Simulated timeout failure")
        return super().add_remote_agent(agent_metadata)

    def make_prepped_xfer(
        self,
        xfer_type: str,
        local_xfer_side_handle: int,
        local_block_descs_ids: list[int],
        remote_xfer_side_handle: int,
        remote_block_descs_ids: list[int],
        notif_msg: bytes | None = None,
    ) -> int:
        if self.fail_transfer_setup:
            # classic RuntimeError to simulate failure
            raise RuntimeError("BAD STATUS")
        return super().make_prepped_xfer(
            xfer_type,
            local_xfer_side_handle,
            local_block_descs_ids,
            remote_xfer_side_handle,
            remote_block_descs_ids,
            notif_msg,
        )

    def send_notif(self, agent_name: str, notif_msg: bytes) -> None:
        if self.fail_send_notif:
            raise RuntimeError("Simulated send_notif failure")
        return super().send_notif(agent_name, notif_msg)


@patch(
    "vllm.distributed.kv_transfer.kv_connector.v1.nixl_connector.NixlWrapper",
    FailingNixlWrapper,
)
def test_handshake_failure_returns_finished(dist_init):
    """Test that handshake failures mark blocks invalid and return via get_finished."""
    vllm_config = create_vllm_config()

    connector = NixlConnector(vllm_config, KVConnectorRole.WORKER)
    connector.connector_worker = FakeNixlConnectorWorker(
        vllm_config, connector.engine_id, hand_shake_latency=0.1
    )
    connector.connector_worker.nixl_wrapper.fail_handshake = True

    request_id = "test_handshake_fail"
    metadata = NixlConnectorMetadata()
    metadata.add_new_req(
        request_id=request_id,
        local_block_ids=[1, 2, 3],
        kv_transfer_params={
            "remote_block_ids": [4, 5, 6],
            "remote_engine_id": FakeNixlConnectorWorker.REMOTE_ENGINE_ID,
            "remote_request_id": f"prefill-{request_id}",
            "remote_host": "localhost",
            "remote_port": 1234,
            "remote_tp_size": 1,
        },
    )
    connector.bind_connector_metadata(metadata)

    dummy_ctx = ForwardContext(
        no_compile_layers={},
        attn_metadata={},
        virtual_engine=0,
    )
    connector.start_load_kv(dummy_ctx)

    # Wait for handshake to fail
    time.sleep(0.3)

    # Check that blocks were marked invalid
    invalid_blocks = connector.get_block_ids_with_load_errors()
    assert invalid_blocks == {1, 2, 3}

    # Check that request appears in get_finished
    _, done_recving = connector.get_finished(finished_req_ids=set())
    assert request_id in done_recving


@patch(
    "vllm.distributed.kv_transfer.kv_connector.v1.nixl_connector.NixlWrapper",
    FailingNixlWrapper,
)
def test_transfer_setup_failure_returns_finished(dist_init):
    """Test that transfer setup failures mark blocks invalid
    and return via get_finished."""
    vllm_config = create_vllm_config()

    connector = NixlConnector(vllm_config, KVConnectorRole.WORKER)
    connector.connector_worker = FakeNixlConnectorWorker(
        vllm_config, connector.engine_id, hand_shake_latency=0
    )
    connector.connector_worker.nixl_wrapper.fail_transfer_setup = True

    request_id = "test_transfer_fail"
    metadata = NixlConnectorMetadata()
    metadata.add_new_req(
        request_id=request_id,
        local_block_ids=[7, 8, 9],
        kv_transfer_params={
            "remote_block_ids": [10, 11, 12],
            "remote_engine_id": FakeNixlConnectorWorker.REMOTE_ENGINE_ID,
            "remote_request_id": f"prefill-{request_id}",
            "remote_host": "localhost",
            "remote_port": 1234,
            "remote_tp_size": 1,
        },
    )
    connector.bind_connector_metadata(metadata)

    dummy_ctx = ForwardContext(
        no_compile_layers={},
        attn_metadata={},
        virtual_engine=0,
    )
    connector.start_load_kv(dummy_ctx)

    # Wait for handshake to complete and process ready_requests
    connector.bind_connector_metadata(NixlConnectorMetadata())
    time.sleep(0.1)
    connector.start_load_kv(dummy_ctx)

    # check that blocks were marked invalid
    invalid_blocks = connector.get_block_ids_with_load_errors()
    assert invalid_blocks == {7, 8, 9}

    # ensure request appears in get_finished
    _, done_recving = connector.get_finished(finished_req_ids=set())
    assert request_id in done_recving


@pytest.mark.parametrize(
    "mismatch_type,config_overrides,version_override,should_fail,enforce_handshake_compat",
    [
        ("vllm_version", {}, {"vllm_version": "0.6.1"}, True, True),
        ("nixl_connector_version", {}, {"connector_version": 37}, True, True),
        ("model_name", {"model": "facebook/opt-350m"}, {}, True, True),
        ("dtype", {"dtype": "bfloat16"}, {}, True, True),
        ("cache_dtype", {"cache_dtype": "fp8"}, {}, True, True),
        ("num_kv_heads", {"hf_overrides": {"num_key_value_heads": 8}}, {}, True, True),
        (
            "num_hidden_layers",
            {"hf_overrides": {"num_hidden_layers": 24}},
            {},
            True,
            True,
        ),
        ("hidden_size", {"hf_overrides": {"hidden_size": 1536}}, {}, True, True),
        ("block_size", {"block_size": 8}, {}, False, True),
        ("matching_config", {}, {}, False, True),
        ("escape_hatch", {"model": "facebook/opt-350m"}, {}, False, False),
    ],
)
@patch(
    "vllm.distributed.kv_transfer.kv_connector.v1.nixl_connector.NixlWrapper",
    FakeNixlWrapper,
)
def test_compatibility_hash_validation(
    dist_init,
    mismatch_type,
    config_overrides,
    version_override,
    should_fail,
    enforce_handshake_compat,
):
    """
    Test NIXL compatibility hash validation during handshake.

    Parameters:
        mismatch_type: description of what is being tested
        config_overrides: dict of config to override for the remote instance
        version_override: version dict e.g. {"vllm_version": "0.6.1"}
        should_fail: whether the handshake should fail
        enforce_handshake_compat: whether to enforce compatibility checking
    """
    local_vllm_config = create_vllm_config(
        model="facebook/opt-125m",
        block_size=16,
        kv_connector_extra_config={
            "enforce_handshake_compat": enforce_handshake_compat
        },
    )
    decode_connector = NixlConnector(local_vllm_config, KVConnectorRole.WORKER)
    decode_worker = decode_connector.connector_worker

    remote_config_params: dict[str, Any] = {
        "model": "facebook/opt-125m",
        "block_size": 16,
        **config_overrides,
    }
    remote_vllm_config = create_vllm_config(**remote_config_params)

    with contextlib.ExitStack() as stack:
        if "vllm_version" in version_override:
            stack.enter_context(
                patch("vllm.__version__", version_override["vllm_version"])
            )
        elif "connector_version" in version_override:
            stack.enter_context(
                patch.object(
                    nixl_connector,
                    "NIXL_CONNECTOR_VERSION",
                    version_override["connector_version"],
                )
            )
        remote_hash = compute_nixl_compatibility_hash(
            remote_vllm_config, decode_worker.backend_name
        )

    prefill_block_size = config_overrides.get("block_size", 16)
    prefill_metadata = NixlAgentMetadata(
        engine_id=FakeNixlConnectorWorker.REMOTE_ENGINE_ID,
        agent_metadata=FakeNixlWrapper.AGENT_METADATA,
        kv_caches_base_addr=[0],
        device_id=0,
        num_blocks=1,
        block_lens=[4096 * prefill_block_size],  # slot_size * block_size
        kv_cache_layout="HND",
        block_size=prefill_block_size,
    )
    handshake_payload = NixlHandshakePayload(
        compatibility_hash=remote_hash,
        agent_metadata_bytes=msgspec.msgpack.encode(prefill_metadata),
    )

    # Mock ZMQ socket to return our handshake payload
    mock_socket = MagicMock()
    mock_socket.recv.return_value = msgspec.msgpack.encode(handshake_payload)

    # Mock add_remote_agent to avoid actual NIXL operations
    # Patch zmq_ctx to return our mock socket
    with (
        patch.object(decode_worker, "add_remote_agent", return_value="fake_agent"),
        patch.object(nixl_connector, "zmq_ctx") as mock_zmq_ctx,
    ):
        mock_zmq_ctx.return_value.__enter__.return_value = mock_socket

        if should_fail:
            with pytest.raises(RuntimeError, match="compatibility hash mismatch"):
                decode_worker._nixl_handshake(
                    host="localhost",
                    port=1234,
                    remote_tp_size=1,
                    expected_engine_id=FakeNixlConnectorWorker.REMOTE_ENGINE_ID,
                )
        else:
            result = decode_worker._nixl_handshake(
                host="localhost",
                port=1234,
                remote_tp_size=1,
                expected_engine_id=FakeNixlConnectorWorker.REMOTE_ENGINE_ID,
            )
            # Verify handshake returned agent mapping
            assert isinstance(result, dict)
            assert len(result) == 1


@pytest.mark.parametrize(
    "error_scenario",
    [
        "handshake_decode_error",
        "handshake_validation_error",
        "metadata_decode_error",
        "metadata_validation_error",
    ],
)
@patch(
    "vllm.distributed.kv_transfer.kv_connector.v1.nixl_connector.NixlWrapper",
    FakeNixlWrapper,
)
def test_handshake_decode_errors(dist_init, error_scenario):
    """
    Test that msgspec decode errors are properly handled during handshake.

    Tests both DecodeError and ValidationError for both decoders:
    - NixlHandshakePayload decoder
    - NixlAgentMetadata decoder
    """
    local_vllm_config = create_vllm_config(
        model="facebook/opt-125m",
        block_size=16,
    )
    decode_connector = NixlConnector(local_vllm_config, KVConnectorRole.WORKER)
    decode_worker = decode_connector.connector_worker

    if error_scenario == "handshake_decode_error":
        msg_bytes = b"this is not valid msgpack data"
    elif error_scenario == "handshake_validation_error":
        msg_bytes = msgspec.msgpack.encode({"wrong_field": "value"})
    elif error_scenario == "metadata_decode_error":
        valid_handshake = NixlHandshakePayload(
            compatibility_hash=decode_worker.compat_hash,
            agent_metadata_bytes=b"invalid msgpack for metadata",
        )
        msg_bytes = msgspec.msgpack.encode(valid_handshake)

    elif error_scenario == "metadata_validation_error":
        valid_handshake = NixlHandshakePayload(
            compatibility_hash=decode_worker.compat_hash,
            agent_metadata_bytes=msgspec.msgpack.encode({"missing": "fields"}),
        )
        msg_bytes = msgspec.msgpack.encode(valid_handshake)
    else:
        raise AssertionError(f"{error_scenario} not a valid scenario")

    mock_socket = MagicMock()
    mock_socket.recv.return_value = msg_bytes
    with (
        patch.object(decode_worker, "add_remote_agent", return_value="fake_agent"),
        patch.object(nixl_connector, "zmq_ctx") as mock_zmq_ctx,
    ):
        mock_zmq_ctx.return_value.__enter__.return_value = mock_socket

        with pytest.raises(RuntimeError):
            decode_worker._nixl_handshake(
                host="localhost",
                port=1234,
                remote_tp_size=1,
                expected_engine_id=FakeNixlConnectorWorker.REMOTE_ENGINE_ID,
            )<|MERGE_RESOLUTION|>--- conflicted
+++ resolved
@@ -1175,19 +1175,10 @@
     }
 
     # Store tensor info for validation
-<<<<<<< HEAD
     expected_tensor_size = shared_tensor[0].element_size() * shared_tensor[0].numel()
     if attn_backend == "TRITON_ATTN":
         expected_tensor_size *= 2
 
-    expected_base_addrs = (
-        [
-            shared_tensor[0].data_ptr(),
-            unique_tensor[0].data_ptr(),
-        ]
-        if attn_backend == "TRITON_ATTN"
-        else [
-=======
     test_shape = backend_cls.get_kv_cache_shape(
         num_blocks=1, block_size=16, num_kv_heads=1, head_size=1
     )
@@ -1205,17 +1196,12 @@
             shared_tensor[0].element_size() * shared_tensor[0].numel()
         )
         expected_base_addrs = [
->>>>>>> 7b5575fa
             shared_tensor[0].data_ptr(),
             shared_tensor[1].data_ptr(),
             unique_tensor[0].data_ptr(),
             unique_tensor[1].data_ptr(),
         ]
-<<<<<<< HEAD
-    )
-=======
         expected_num_entries = 4
->>>>>>> 7b5575fa
 
     nixl_module = "vllm.distributed.kv_transfer.kv_connector.v1.nixl_connector"
     with (
@@ -1251,12 +1237,8 @@
         # Verify get_reg_descs was called with caches_data
         assert mock_wrapper_instance.get_reg_descs.called
         caches_data, _ = mock_wrapper_instance.get_reg_descs.call_args[0]
-<<<<<<< HEAD
         expected_caches_data_len = 2 if attn_backend == "TRITON_ATTN" else 4
         assert len(caches_data) == expected_caches_data_len
-=======
-        assert len(caches_data) == expected_num_entries
->>>>>>> 7b5575fa
 
         for i, cache_entry in enumerate(caches_data):
             base_addr, size, _tp_rank, _ = cache_entry
@@ -1278,20 +1260,12 @@
             f"Expected {expected_blocks_count} blocks, got {len(blocks_data)}"
         )
 
-<<<<<<< HEAD
-        expected_block_len = (
-            expected_tensor_size // 4
-            if attn_backend == "TRITON_ATTN"
-            else expected_tensor_size // 2
-        )
-=======
         num_blocks = 2
         if is_blocks_first:
             expected_block_len = expected_tensor_size // num_blocks // 2
         else:
             expected_block_len = expected_tensor_size // num_blocks
 
->>>>>>> 7b5575fa
         for i, block_entry in enumerate(blocks_data):
             block_start_addr, block_len, tp_rank = block_entry
             assert block_len == expected_block_len, (
