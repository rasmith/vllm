--- conflicted
+++ resolved
@@ -233,18 +233,11 @@
     float* __restrict__ exp_sums,  // [num_seqs, num_heads, max_num_partitions]
     float* __restrict__ max_logits,  // [num_seqs, num_heads,
                                      // max_num_partitions]
-<<<<<<< HEAD
     scalar_t* __restrict__ out,    // [num_seqs, num_heads, max_num_partitions,
                                    // head_size]
     OUTT* __restrict__ final_out,  // [num_seqs, num_heads, head_size]
     int max_ctx_blocks, const float* k_scale_ptr, const float* v_scale_ptr,
     const float* __restrict__ fp8_out_scale_ptr) {
-=======
-    scalar_t* __restrict__ out,  // [num_seqs, num_heads, max_num_partitions,
-                                 // head_size]
-    scalar_t* __restrict__ final_out,  // [num_seqs, num_heads, head_size]
-    int max_ctx_blocks, const float* k_scale_ptr, const float* v_scale_ptr) {
->>>>>>> 80fcc3ed
   constexpr int NWARPS = NUM_THREADS / WARP_SIZE;
   const int warpid = threadIdx.x / WARP_SIZE;
   const int laneid = threadIdx.x % WARP_SIZE;
@@ -999,18 +992,11 @@
     float* __restrict__ exp_sums,  // [num_seqs, num_heads, max_num_partitions]
     float* __restrict__ max_logits,  // [num_seqs, num_heads,
                                      // max_num_partitions]
-<<<<<<< HEAD
     scalar_t* __restrict__ out,    // [num_seqs, num_heads, max_num_partitions,
                                    // head_size]
     OUTT* __restrict__ final_out,  // [num_seqs, num_heads, head_size]
     int max_ctx_blocks, const float* k_scale_ptr, const float* v_scale_ptr,
     const float* __restrict__ fp8_out_scale_ptr) {
-=======
-    scalar_t* __restrict__ out,  // [num_seqs, num_heads, max_num_partitions,
-                                 // head_size]
-    scalar_t* __restrict__ final_out,  // [num_seqs, num_heads, head_size]
-    int max_ctx_blocks, const float* k_scale, const float* v_scale) {
->>>>>>> 80fcc3ed
   UNREACHABLE_CODE
 }
 
@@ -1027,14 +1013,8 @@
     const scalar_t* __restrict__ tmp_out,  // [num_seqs, num_heads,
                                            // max_num_partitions, head_size]
     const int* __restrict__ context_lens,  // [num_seqs]
-<<<<<<< HEAD
     const int max_num_partitions,
     const float* __restrict__ fp8_out_scale_ptr){UNREACHABLE_CODE}
-=======
-    const int max_num_partitions) {
-  UNREACHABLE_CODE
-}
->>>>>>> 80fcc3ed
 
 #endif  // defined(__HIP__MI300_MI250__) TODO: Add NAVI support
 
@@ -1046,7 +1026,6 @@
           block_tables_ptr, context_lens_ptr, max_num_blocks_per_seq,         \
           alibi_slopes_ptr, q_stride, kv_block_stride, kv_head_stride,        \
           exp_sums_ptr, max_logits_ptr, tmp_out_ptr, out_ptr, max_ctx_blocks, \
-<<<<<<< HEAD
           k_scale_ptr, v_scale_ptr, fp8_out_scale_ptr);
 
 #define LAUNCH_CUSTOM_REDUCTION(NPAR_LOOPS)                          \
@@ -1055,9 +1034,6 @@
       <<<reduce_grid, reduce_block, 0, stream>>>(                    \
           out_ptr, exp_sums_ptr, max_logits_ptr, tmp_out_ptr,        \
           context_lens_ptr, max_num_partitions, fp8_out_scale_ptr);
-=======
-          k_scale_ptr, v_scale_ptr);
->>>>>>> 80fcc3ed
 
 template <typename T, typename KVT, vllm::Fp8KVCacheDataType KV_DTYPE,
           int BLOCK_SIZE, int HEAD_SIZE, typename OUTT, int PARTITION_SIZE>
@@ -1067,12 +1043,8 @@
     torch::Tensor& value_cache, const int num_kv_heads, float scale,
     torch::Tensor& block_tables, torch::Tensor& context_lens,
     int max_context_len, const std::optional<torch::Tensor>& alibi_slopes,
-<<<<<<< HEAD
     torch::Tensor& k_scale, torch::Tensor& v_scale,
     const c10::optional<torch::Tensor>& fp8_out_scale) {
-=======
-    torch::Tensor& k_scale, torch::Tensor& v_scale) {
->>>>>>> 80fcc3ed
   int num_seqs = query.size(0);
   int num_heads = query.size(1);
   int head_size = query.size(2);
@@ -1297,12 +1269,8 @@
     int64_t block_size, int64_t max_context_len,
     const std::optional<torch::Tensor>& alibi_slopes,
     const std::string& kv_cache_dtype, torch::Tensor& k_scale,
-<<<<<<< HEAD
     torch::Tensor& v_scale, const c10::optional<torch::Tensor>& fp8_out_scale,
     int64_t partition_size) {
-=======
-    torch::Tensor& v_scale) {
->>>>>>> 80fcc3ed
   const int head_size = query.size(2);
   if (kv_cache_dtype == "auto") {
     if (query.dtype() == at::ScalarType::Half) {
